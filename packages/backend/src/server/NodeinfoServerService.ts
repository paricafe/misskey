--- conflicted
+++ resolved
@@ -4,6 +4,7 @@
  */
 
 import { Inject, Injectable } from '@nestjs/common';
+import { IsNull, MoreThan } from 'typeorm';
 import { DI } from '@/di-symbols.js';
 import type { Config } from '@/config.js';
 import { MetaService } from '@/core/MetaService.js';
@@ -14,9 +15,8 @@
 import UsersChart from '@/core/chart/charts/users.js';
 import { DEFAULT_POLICIES } from '@/core/RoleService.js';
 import { SystemAccountService } from '@/core/SystemAccountService.js';
+import type { UsersRepository } from '@/models/_.js';
 import type { FastifyInstance, FastifyPluginOptions } from 'fastify';
-import { IsNull, MoreThan } from 'typeorm';
-import type { UsersRepository } from '@/models/_.js';
 
 const nodeinfo2_1path = '/nodeinfo/2.1';
 const nodeinfo2_0path = '/nodeinfo/2.0';
@@ -70,14 +70,10 @@
 				this.usersRepository.count({ where: { host: IsNull(), lastActiveDate: MoreThan(new Date(now - 2592000000)) } }),
 			]);
 
-<<<<<<< HEAD
-			const proxyAccount = meta.proxyAccountId ? await this.userEntityService.pack(meta.proxyAccountId).catch(() => null) : null;
-=======
-			const activeHalfyear = null;
-			const activeMonth = null;
+			//const activeHalfyear = null;
+			//const activeMonth = null;
 
 			const proxyAccount = await this.systemAccountService.fetch('proxy');
->>>>>>> bee4db82
 
 			const basePolicies = { ...DEFAULT_POLICIES, ...meta.policies };
 
