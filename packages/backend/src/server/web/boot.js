--- conflicted
+++ resolved
@@ -164,7 +164,6 @@
 			<button class="button-big" onclick="location.reload(true);">
 				<span class="button-label-big">Reload / 重新加載</span>
 			</button>
-<<<<<<< HEAD
 			<p><b>The following actions may solve the problem. / 執行以下操作可能會有所幫助。</b></p>
 			<p>Clear the browser cache / 清除瀏覽器緩存</p>
 			<p>Update your os and browser / 將您的瀏覽器和操作系統更新到最新版本</p>
@@ -172,15 +171,6 @@
 			<p>&#40;Tor Browser&#41; Set dom.webaudio.enabled to true / 將dom.webaudio.enabled設定為true</p>
 			<details style="color: #e1aac6;">
 				<summary>Other options / 其他選項</summary>
-=======
-			<p><b>The following actions may solve the problem. / 以下を行うと解決する可能性があります。</b></p>
-			<p>Update your os and browser / ブラウザおよびOSを最新バージョンに更新する</p>
-			<p>Disable an adblocker / アドブロッカーを無効にする</p>
-			<p>Clear the browser cache / ブラウザのキャッシュをクリアする</p>
-			<p>&#40;Tor Browser&#41; Set dom.webaudio.enabled to true / dom.webaudio.enabledをtrueに設定する</p>
-			<details style="color: #86b300;">
-				<summary>Other options / その他のオプション</summary>
->>>>>>> 5fc8b3bc
 				<a href="/flush">
 					<button class="button-small">
 						<span class="button-label-small">Clear preferences and cache</span>
