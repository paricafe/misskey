/*
 * SPDX-FileCopyrightText: syuilo and misskey-project
 * SPDX-License-Identifier: AGPL-3.0-only
 */

import { URL } from 'node:url';
import { toASCII } from 'punycode';
import { Inject, Injectable } from '@nestjs/common';
import RE2 from 're2';
import { DI } from '@/di-symbols.js';
import type { Config } from '@/config.js';
import { bindThis } from '@/decorators.js';
import { MiMeta } from '@/models/Meta.js';

@Injectable()
export class UtilityService {
	constructor(
		@Inject(DI.config)
		private config: Config,

		@Inject(DI.meta)
		private meta: MiMeta,
	) {
	}

	@bindThis
	public getFullApAccount(username: string, host: string | null): string {
		return host ? `${username}@${this.toPuny(host)}` : `${username}@${this.toPuny(this.config.host)}`;
	}

	@bindThis
	public isSelfHost(host: string | null): boolean {
		if (host == null) return true;
		return this.toPuny(this.config.host) === this.toPuny(host);
	}

	@bindThis
	public isUriLocal(uri: string): boolean {
		return this.punyHost(uri) === this.toPuny(this.config.host);
	}

	@bindThis
	public isBlockedHost(blockedHosts: string[], host: string | null): boolean {
		if (host == null) return false;
		return blockedHosts.some(x => `.${host.toLowerCase()}`.endsWith(`.${x}`));
	}

	@bindThis
	public isSilencedHost(silencedHosts: string[] | undefined, host: string | null): boolean {
		if (!silencedHosts || host == null) return false;
		return silencedHosts.some(x => `.${host.toLowerCase()}`.endsWith(`.${x}`));
	}

	@bindThis
	public isMediaSilencedHost(silencedHosts: string[] | undefined, host: string | null): boolean {
		if (!silencedHosts || host == null) return false;
		return silencedHosts.some(x => `.${host.toLowerCase()}`.endsWith(`.${x}`));
	}

	@bindThis
	public concatNoteContentsForKeyWordCheck(content: {
		cw?: string | null;
		text?: string | null;
		pollChoices?: string[] | null;
		others?: string[] | null;
	}): string {
		/**
		 * ノートの内容を結合してキーワードチェック用の文字列を生成する
		 * cwとtextは内容が繋がっているかもしれないので間に何も入れずにチェックする
		 */
		return `${content.cw ?? ''}${content.text ?? ''}\n${(content.pollChoices ?? []).join('\n')}\n${(content.others ?? []).join('\n')}`;
	}

	@bindThis
	public isKeyWordIncluded(text: string, keyWords: string[]): boolean {
		if (keyWords.length === 0) return false;
		if (text === '') return false;

		const regexpregexp = /^\/(.+)\/(.*)$/;

		const matched = keyWords.some(filter => {
			// represents RegExp
			const regexp = filter.match(regexpregexp);
			// This should never happen due to input sanitisation.
			if (!regexp) {
				const words = filter.split(' ');
				return words.every(keyword => text.includes(keyword));
			}
			try {
				// TODO: RE2インスタンスをキャッシュ
				return new RE2(regexp[1], regexp[2]).test(text);
			} catch (err) {
				// This should never happen due to input sanitisation.
				return false;
			}
		});

		return matched;
	}

	@bindThis
	public extractDbHost(uri: string): string {
		const url = new URL(uri);
		return this.toPuny(url.host);
	}

	@bindThis
	public toPuny(host: string): string {
		return toASCII(host.toLowerCase());
	}

	@bindThis
	public toPunyNullable(host: string | null | undefined): string | null {
		if (host == null) return null;
		return toASCII(host.toLowerCase());
	}

	@bindThis
	public punyHost(url: string): string {
		const urlObj = new URL(url);
		const host = `${this.toPuny(urlObj.hostname)}${urlObj.port.length > 0 ? ':' + urlObj.port : ''}`;
		return host;
	}

<<<<<<< HEAD
=======
	@bindThis
>>>>>>> 3a6c2aa8
	public isFederationAllowedHost(host: string): boolean {
		if (this.meta.federation === 'none') return false;
		if (this.meta.federation === 'specified' && !this.meta.federationHosts.some(x => `.${host.toLowerCase()}`.endsWith(`.${x}`))) return false;
		if (this.isBlockedHost(this.meta.blockedHosts, host)) return false;

		return true;
	}

	@bindThis
	public isFederationAllowedUri(uri: string): boolean {
		const host = this.extractDbHost(uri);
		return this.isFederationAllowedHost(host);
	}
}<|MERGE_RESOLUTION|>--- conflicted
+++ resolved
@@ -122,10 +122,7 @@
 		return host;
 	}
 
-<<<<<<< HEAD
-=======
 	@bindThis
->>>>>>> 3a6c2aa8
 	public isFederationAllowedHost(host: string): boolean {
 		if (this.meta.federation === 'none') return false;
 		if (this.meta.federation === 'specified' && !this.meta.federationHosts.some(x => `.${host.toLowerCase()}`.endsWith(`.${x}`))) return false;
