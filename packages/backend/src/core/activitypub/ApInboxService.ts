--- conflicted
+++ resolved
@@ -265,12 +265,8 @@
 		}
 
 		if (activity.target === actor.featured) {
-<<<<<<< HEAD
 			const object = fromTuple(activity.object);
-			const note = await this.apNoteService.resolveNote(object);
-=======
-			const note = await this.apNoteService.resolveNote(activity.object, { resolver });
->>>>>>> 3a6c2aa8
+			const note = await this.apNoteService.resolveNote(object, { resolver });
 			if (note == null) return 'note not found';
 			await this.notePiningService.addPinned(actor, note.id);
 			return;
@@ -633,12 +629,8 @@
 		}
 
 		if (activity.target === actor.featured) {
-<<<<<<< HEAD
 			const activityObject = fromTuple(activity.object);
-			const note = await this.apNoteService.resolveNote(activityObject);
-=======
-			const note = await this.apNoteService.resolveNote(activity.object, { resolver });
->>>>>>> 3a6c2aa8
+			const note = await this.apNoteService.resolveNote(activityObject, { resolver });
 			if (note == null) return 'note not found';
 			await this.notePiningService.removePinned(actor, note.id);
 			return;
