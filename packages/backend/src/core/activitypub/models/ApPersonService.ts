/*
 * SPDX-FileCopyrightText: syuilo and misskey-project
 * SPDX-License-Identifier: AGPL-3.0-only
 */

import { Inject, Injectable } from '@nestjs/common';
import promiseLimit from 'promise-limit';
import { DataSource } from 'typeorm';
import { ModuleRef } from '@nestjs/core';
import { DI } from '@/di-symbols.js';
import type { FollowingsRepository, InstancesRepository, MiMeta, UserProfilesRepository, UserPublickeysRepository, UsersRepository } from '@/models/_.js';
import type { Config } from '@/config.js';
import type { MiLocalUser, MiRemoteUser } from '@/models/User.js';
import { MiUser } from '@/models/User.js';
import { truncate } from '@/misc/truncate.js';
import type { CacheService } from '@/core/CacheService.js';
import { normalizeForSearch } from '@/misc/normalize-for-search.js';
import { isDuplicateKeyValueError } from '@/misc/is-duplicate-key-value-error.js';
import type Logger from '@/logger.js';
import type { MiNote } from '@/models/Note.js';
import type { IdService } from '@/core/IdService.js';
import type { MfmService } from '@/core/MfmService.js';
import { toArray } from '@/misc/prelude/array.js';
import type { GlobalEventService } from '@/core/GlobalEventService.js';
import type { FederatedInstanceService } from '@/core/FederatedInstanceService.js';
import type { FetchInstanceMetadataService } from '@/core/FetchInstanceMetadataService.js';
import { MiUserProfile } from '@/models/UserProfile.js';
import { MiUserPublickey } from '@/models/UserPublickey.js';
import type UsersChart from '@/core/chart/charts/users.js';
import type InstanceChart from '@/core/chart/charts/instance.js';
import type { HashtagService } from '@/core/HashtagService.js';
import { MiUserNotePining } from '@/models/UserNotePining.js';
import { StatusError } from '@/misc/status-error.js';
import type { UtilityService } from '@/core/UtilityService.js';
import type { UserEntityService } from '@/core/entities/UserEntityService.js';
import { bindThis } from '@/decorators.js';
import { RoleService } from '@/core/RoleService.js';
import { DriveFileEntityService } from '@/core/entities/DriveFileEntityService.js';
import type { AccountMoveService } from '@/core/AccountMoveService.js';
import { checkHttps } from '@/misc/check-https.js';
import { getApId, getApType, getOneApHrefNullable, isActor, isCollection, isCollectionOrOrderedCollection, isPropertyValue } from '../type.js';
import { extractApHashtags } from './tag.js';
import type { OnModuleInit } from '@nestjs/common';
import type { ApNoteService } from './ApNoteService.js';
import type { ApMfmService } from '../ApMfmService.js';
import type { ApResolverService, Resolver } from '../ApResolverService.js';
import type { ApLoggerService } from '../ApLoggerService.js';

import type { ApImageService } from './ApImageService.js';
import type { IActor, ICollection, IObject, IOrderedCollection } from '../type.js';

const nameLength = 128;
const summaryLength = 2048;

type Field = Record<'name' | 'value', string>;

@Injectable()
export class ApPersonService implements OnModuleInit {
	private utilityService: UtilityService;
	private userEntityService: UserEntityService;
	private driveFileEntityService: DriveFileEntityService;
	private idService: IdService;
	private globalEventService: GlobalEventService;
	private federatedInstanceService: FederatedInstanceService;
	private fetchInstanceMetadataService: FetchInstanceMetadataService;
	private cacheService: CacheService;
	private apResolverService: ApResolverService;
	private apNoteService: ApNoteService;
	private apImageService: ApImageService;
	private apMfmService: ApMfmService;
	private mfmService: MfmService;
	private hashtagService: HashtagService;
	private usersChart: UsersChart;
	private instanceChart: InstanceChart;
	private apLoggerService: ApLoggerService;
	private accountMoveService: AccountMoveService;
	private logger: Logger;

	constructor(
		private moduleRef: ModuleRef,

		@Inject(DI.config)
		private config: Config,

		@Inject(DI.meta)
		private meta: MiMeta,

		@Inject(DI.db)
		private db: DataSource,

		@Inject(DI.usersRepository)
		private usersRepository: UsersRepository,

		@Inject(DI.userProfilesRepository)
		private userProfilesRepository: UserProfilesRepository,

		@Inject(DI.userPublickeysRepository)
		private userPublickeysRepository: UserPublickeysRepository,

		@Inject(DI.instancesRepository)
		private instancesRepository: InstancesRepository,

		@Inject(DI.followingsRepository)
		private followingsRepository: FollowingsRepository,

		private roleService: RoleService,
	) {
	}

	onModuleInit(): void {
		this.utilityService = this.moduleRef.get('UtilityService');
		this.userEntityService = this.moduleRef.get('UserEntityService');
		this.driveFileEntityService = this.moduleRef.get('DriveFileEntityService');
		this.idService = this.moduleRef.get('IdService');
		this.globalEventService = this.moduleRef.get('GlobalEventService');
		this.federatedInstanceService = this.moduleRef.get('FederatedInstanceService');
		this.fetchInstanceMetadataService = this.moduleRef.get('FetchInstanceMetadataService');
		this.cacheService = this.moduleRef.get('CacheService');
		this.apResolverService = this.moduleRef.get('ApResolverService');
		this.apNoteService = this.moduleRef.get('ApNoteService');
		this.apImageService = this.moduleRef.get('ApImageService');
		this.apMfmService = this.moduleRef.get('ApMfmService');
		this.mfmService = this.moduleRef.get('MfmService');
		this.hashtagService = this.moduleRef.get('HashtagService');
		this.usersChart = this.moduleRef.get('UsersChart');
		this.instanceChart = this.moduleRef.get('InstanceChart');
		this.apLoggerService = this.moduleRef.get('ApLoggerService');
		this.accountMoveService = this.moduleRef.get('AccountMoveService');
		this.logger = this.apLoggerService.logger;
	}

	/**
	 * Validate and convert to actor object
	 * @param x Fetched object
	 * @param uri Fetch target URI
	 */
	@bindThis
	private validateActor(x: IObject, uri: string): IActor {
		const expectHost = this.utilityService.punyHost(uri);

		if (!isActor(x)) {
			throw new Error(`invalid Actor type '${x.type}'`);
		}

		if (!(typeof x.id === 'string' && x.id.length > 0)) {
			throw new Error('invalid Actor: wrong id');
		}

		if (!(typeof x.inbox === 'string' && x.inbox.length > 0)) {
			throw new Error('invalid Actor: wrong inbox');
		}

		if (this.utilityService.punyHost(x.inbox) !== expectHost) {
			throw new Error('invalid Actor: inbox has different host');
		}

<<<<<<< HEAD
		for (const collection of ['outbox', 'followers', 'following'] as (keyof IActor)[]) {
			const collectionUri = (x as IActor)[collection];
			if (typeof collectionUri === 'string' && collectionUri.length > 0) {
				if (this.utilityService.punyHost(collectionUri) !== expectHost) {
					throw new Error(`invalid Actor: ${collection} has different host`);
=======
		const sharedInboxObject = x.sharedInbox ?? (x.endpoints ? x.endpoints.sharedInbox : undefined);
		if (sharedInboxObject != null) {
			const sharedInbox = getApId(sharedInboxObject);
			if (!(typeof sharedInbox === 'string' && sharedInbox.length > 0 && this.utilityService.punyHost(sharedInbox) === expectHost)) {
				throw new Error('invalid Actor: wrong shared inbox');
			}
		}

		for (const collection of ['outbox', 'followers', 'following'] as (keyof IActor)[]) {
			const xCollection = (x as IActor)[collection];
			if (xCollection != null) {
				const collectionUri = getApId(xCollection);
				if (typeof collectionUri === 'string' && collectionUri.length > 0) {
					if (this.utilityService.punyHost(collectionUri) !== expectHost) {
						throw new Error(`invalid Actor: ${collection} has different host`);
					}
				} else if (collectionUri != null) {
					throw new Error(`invalid Actor: wrong ${collection}`);
>>>>>>> 3a6c2aa8
				}
			}
		}

		if (!(typeof x.preferredUsername === 'string' && x.preferredUsername.length > 0 && x.preferredUsername.length <= 128 && /^\w([\w-.]*\w)?$/.test(x.preferredUsername))) {
			throw new Error('invalid Actor: wrong username');
		}

		// These fields are only informational, and some AP software allows these
		// fields to be very long. If they are too long, we cut them off. This way
		// we can at least see these users and their activities.
		if (x.name) {
			if (!(typeof x.name === 'string' && x.name.length > 0)) {
				throw new Error('invalid Actor: wrong name');
			}
			x.name = truncate(x.name, nameLength);
		} else if (x.name === '') {
			// Mastodon emits empty string when the name is not set.
			x.name = undefined;
		}
		if (x.summary) {
			if (!(typeof x.summary === 'string' && x.summary.length > 0)) {
				throw new Error('invalid Actor: wrong summary');
			}
			x.summary = truncate(x.summary, summaryLength);
		}

		const idHost = this.utilityService.punyHost(x.id);
		if (idHost !== expectHost) {
			throw new Error('invalid Actor: id has different host');
		}

		if (x.publicKey) {
			if (typeof x.publicKey.id !== 'string') {
				throw new Error('invalid Actor: publicKey.id is not a string');
			}

			const publicKeyIdHost = this.utilityService.punyHost(x.publicKey.id);
			if (publicKeyIdHost !== expectHost) {
				throw new Error('invalid Actor: publicKey.id has different host');
			}
		}

		return x;
	}

	/**
	 * uriからUser(Person)をフェッチします。
	 *
	 * Misskeyに対象のPersonが登録されていればそれを返し、登録がなければnullを返します。
	 */
	@bindThis
	public async fetchPerson(uri: string): Promise<MiLocalUser | MiRemoteUser | null> {
		const cached = this.cacheService.uriPersonCache.get(uri) as MiLocalUser | MiRemoteUser | null | undefined;
		if (cached) return cached;

		// URIがこのサーバーを指しているならデータベースからフェッチ
		if (uri.startsWith(`${this.config.url}/`)) {
			const id = uri.split('/').pop();
			const u = await this.usersRepository.findOneBy({ id }) as MiLocalUser | null;
			if (u) this.cacheService.uriPersonCache.set(uri, u);
			return u;
		}

		//#region このサーバーに既に登録されていたらそれを返す
		const exist = await this.usersRepository.findOneBy({ uri }) as MiLocalUser | MiRemoteUser | null;

		if (exist) {
			this.cacheService.uriPersonCache.set(uri, exist);
			return exist;
		}
		//#endregion

		return null;
	}

	private async resolveAvatarAndBanner(user: MiRemoteUser, icon: any, image: any): Promise<Partial<Pick<MiRemoteUser, 'avatarId' | 'bannerId' | 'avatarUrl' | 'bannerUrl' | 'avatarBlurhash' | 'bannerBlurhash'>>> {
		if (user == null) throw new Error('failed to create user: user is null');

		const [avatar, banner] = await Promise.all([icon, image].map(img => {
			// icon and image may be arrays
			// see https://www.w3.org/TR/activitystreams-vocabulary/#dfn-icon
			if (Array.isArray(img)) {
				img = img.find(item => item && item.url) ?? null;
			}
			
			// if we have an explicitly missing image, return an
			// explicitly-null set of values
			if ((img == null) || (typeof img === 'object' && img.url == null)) {
				return { id: null, url: null, blurhash: null };
			}

			return this.apImageService.resolveImage(user, img).catch(() => null);
		}));

		if (((avatar != null && avatar.id != null) || (banner != null && banner.id != null))
				&& !(await this.roleService.getUserPolicies(user.id)).canUpdateBioMedia) {
			return {};
		}

		/*
			we don't want to return nulls on errors! if the database fields
			are already null, nothing changes; if the database has old
			values, we should keep those. The exception is if the remote has
			actually removed the images: in that case, the block above
			returns the special {id:null}&c value, and we return those
		*/
		return {
			...( avatar ? {
				avatarId: avatar.id,
				avatarUrl: avatar.url ? this.driveFileEntityService.getPublicUrl(avatar, 'avatar') : null,
				avatarBlurhash: avatar.blurhash,
			} : {}),
			...( banner ? {
				bannerId: banner.id,
				bannerUrl: banner.url ? this.driveFileEntityService.getPublicUrl(banner) : null,
				bannerBlurhash: banner.blurhash,
			} : {}),
		};
	}

	/**
	 * Personを作成します。
	 */
	@bindThis
	public async createPerson(uri: string, resolver?: Resolver): Promise<MiRemoteUser> {
		if (typeof uri !== 'string') throw new Error('uri is not string');

		const host = this.utilityService.punyHost(uri);
		if (host === this.utilityService.toPuny(this.config.host)) {
			throw new StatusError('cannot resolve local user', 400, 'cannot resolve local user');
		}

		// eslint-disable-next-line no-param-reassign
		if (resolver == null) resolver = this.apResolverService.createResolver();

		const object = await resolver.resolve(uri);
		if (object.id == null) throw new Error('invalid object.id: ' + object.id);

		const person = this.validateActor(object, uri);

		this.logger.info(`Creating the Person: ${person.id}`);

<<<<<<< HEAD
		const host = this.utilityService.punyHost(object.id);

=======
>>>>>>> 3a6c2aa8
		const fields = this.analyzeAttachments(person.attachment ?? []);

		const tags = extractApHashtags(person.tag).map(normalizeForSearch).splice(0, 32);

		const isBot = getApType(object) === 'Service' || getApType(object) === 'Application';

		const [followingVisibility, followersVisibility] = await Promise.all(
			[
				this.isPublicCollection(person.following, resolver),
				this.isPublicCollection(person.followers, resolver),
			].map((p): Promise<'public' | 'private'> => p
				.then(isPublic => isPublic ? 'public' : 'private')
				.catch(err => {
					if (!(err instanceof StatusError) || err.isRetryable) {
						this.logger.error('error occurred while fetching following/followers collection', { stack: err });
					}
					return 'private';
				}),
			),
		);

		const bday = person['vcard:bday']?.match(/^\d{4}-\d{2}-\d{2}/);

		const url = getOneApHrefNullable(person.url);

		if (person.id == null) {
			throw new Error('Refusing to create person without id');
		}

		if (url != null) {
			if (!checkHttps(url)) {
				throw new Error('unexpected schema of person url: ' + url);
			}

			if (this.utilityService.punyHost(url) !== this.utilityService.punyHost(person.id)) {
				throw new Error(`person url <> uri host mismatch: ${url} <> ${person.id}`);
			}
		}

		// Create user
		let user: MiRemoteUser | null = null;

		//#region カスタム絵文字取得
		const emojis = await this.apNoteService.extractEmojis(person.tag ?? [], host)
			.then(_emojis => _emojis.map(emoji => emoji.name))
			.catch(err => {
				this.logger.error('error occurred while fetching user emojis', { stack: err });
				return [];
			});
		//#endregion

		//#region resolve counts
		const _resolver = resolver ?? this.apResolverService.createResolver();
		const outboxcollection = await _resolver.resolveCollection(person.outbox).catch(() => { return null; });
		const followerscollection = await _resolver.resolveCollection(person.followers!).catch(() => { return null; });
		const followingcollection = await _resolver.resolveCollection(person.following!).catch(() => { return null; });

		try {
			// Start transaction
			await this.db.transaction(async transactionalEntityManager => {
				user = await transactionalEntityManager.save(new MiUser({
					id: this.idService.gen(),
					avatarId: null,
					bannerId: null,
					lastFetchedAt: new Date(),
					name: truncate(person.name, nameLength),
					isLocked: person.manuallyApprovesFollowers,
					movedToUri: person.movedTo,
					movedAt: person.movedTo ? new Date() : null,
					alsoKnownAs: person.alsoKnownAs,
					isExplorable: person.discoverable,
					username: person.preferredUsername,
					usernameLower: person.preferredUsername?.toLowerCase(),
					host,
					inbox: person.inbox,
					sharedInbox: person.sharedInbox ?? person.endpoints?.sharedInbox ?? null,
					notesCount: outboxcollection?.totalItems ?? 0,
					followersCount: followerscollection?.totalItems ?? 0,
					followingCount: followingcollection?.totalItems ?? 0,
					followersUri: person.followers ? getApId(person.followers) : undefined,
					featured: person.featured ? getApId(person.featured) : undefined,
					uri: person.id,
					tags,
					isBot,
					isCat: (person as any).isCat === true,
					requireSigninToViewContents: (person as any).requireSigninToViewContents === true,
					makeNotesFollowersOnlyBefore: (person as any).makeNotesFollowersOnlyBefore ?? null,
					makeNotesHiddenBefore: (person as any).makeNotesHiddenBefore ?? null,
					emojis,
				})) as MiRemoteUser;

				let _description: string | null = null;

				if (person._misskey_summary) {
					_description = truncate(person._misskey_summary, summaryLength);
				} else if (person.summary) {
					_description = this.apMfmService.htmlToMfm(truncate(person.summary, summaryLength), person.tag);
				}

				await transactionalEntityManager.save(new MiUserProfile({
					userId: user.id,
					description: _description,
					followedMessage: person._misskey_followedMessage != null ? truncate(person._misskey_followedMessage, 256) : null,
					url,
					fields,
					followingVisibility,
					followersVisibility,
					birthday: bday?.[0] ?? null,
					location: person['vcard:Address'] ?? null,
					userHost: host,
				}));

				if (person.publicKey) {
					await transactionalEntityManager.save(new MiUserPublickey({
						userId: user.id,
						keyId: person.publicKey.id,
						keyPem: person.publicKey.publicKeyPem,
					}));
				}
			});
		} catch (e) {
			// duplicate key error
			if (isDuplicateKeyValueError(e)) {
				// /users/@a => /users/:id のように入力がaliasなときにエラーになることがあるのを対応
				const u = await this.usersRepository.findOneBy({ uri: person.id });
				if (u == null) throw new Error('already registered');

				user = u as MiRemoteUser;
			} else {
				this.logger.error(e instanceof Error ? e : new Error(e as string));
				throw e;
			}
		}

		if (user == null) throw new Error('failed to create user: user is null');

		// Register to the cache
		this.cacheService.uriPersonCache.set(user.uri, user);

		// Register host
		if (this.meta.enableStatsForFederatedInstances) {
			this.federatedInstanceService.fetchOrRegister(host).then(i => {
				this.instancesRepository.increment({ id: i.id }, 'usersCount', 1);
				if (this.meta.enableChartsForFederatedInstances) {
					this.instanceChart.newUser(i.host);
				}
				this.fetchInstanceMetadataService.fetchInstanceMetadata(i);
			});
		}

		this.usersChart.update(user, true);

		// ハッシュタグ更新
		this.hashtagService.updateUsertags(user, tags);

		//#region アバターとヘッダー画像をフェッチ
		try {
			const updates = await this.resolveAvatarAndBanner(user, person.icon, person.image);
			await this.usersRepository.update(user.id, updates);
			user = { ...user, ...updates };

			// Register to the cache
			this.cacheService.uriPersonCache.set(user.uri, user);
		} catch (err) {
			this.logger.error('error occurred while fetching user avatar/banner', { stack: err });
		}
		//#endregion

		await this.updateFeatured(user.id, resolver).catch(err => this.logger.error(err));

		return user;
	}

	/**
	 * Personの情報を更新します。
	 * Misskeyに対象のPersonが登録されていなければ無視します。
	 * もしアカウントの移行が確認された場合、アカウント移行処理を行います。
	 *
	 * @param uri URI of Person
	 * @param resolver Resolver
	 * @param hint Hint of Person object (この値が正当なPersonの場合、Remote resolveをせずに更新に利用します)
	 * @param movePreventUris ここに指定されたURIがPersonのmovedToに指定されていたり10回より多く回っている場合これ以上アカウント移行を行わない（無限ループ防止）
	 */
	@bindThis
	public async updatePerson(uri: string, resolver?: Resolver | null, hint?: IObject, movePreventUris: string[] = []): Promise<string | void> {
		if (typeof uri !== 'string') throw new Error('uri is not string');

		// URIがこのサーバーを指しているならスキップ
		if (this.utilityService.isUriLocal(uri)) return;

		//#region このサーバーに既に登録されているか
		const exist = await this.fetchPerson(uri) as MiRemoteUser | null;
		if (exist === null) return;
		//#endregion

		// eslint-disable-next-line no-param-reassign
		if (resolver == null) resolver = this.apResolverService.createResolver();

		const object = hint ?? await resolver.resolve(uri);

		const person = this.validateActor(object, uri);

		this.logger.info(`Updating the Person: ${person.id}`);

		// カスタム絵文字取得
		const emojis = await this.apNoteService.extractEmojis(person.tag ?? [], exist.host).catch(e => {
			this.logger.info(`extractEmojis: ${e}`);
			return [];
		});

		const emojiNames = emojis.map(emoji => emoji.name);

		const fields = this.analyzeAttachments(person.attachment ?? []);

		const tags = extractApHashtags(person.tag).map(normalizeForSearch).splice(0, 32);

		const [followingVisibility, followersVisibility] = await Promise.all(
			[
				this.isPublicCollection(person.following, resolver),
				this.isPublicCollection(person.followers, resolver),
			].map((p): Promise<'public' | 'private' | undefined> => p
				.then(isPublic => isPublic ? 'public' : 'private')
				.catch(err => {
					if (!(err instanceof StatusError) || err.isRetryable) {
						this.logger.error('error occurred while fetching following/followers collection', { stack: err });
						// Do not update the visibiility on transient errors.
						return undefined;
					}
					return 'private';
				}),
			),
		);

		const bday = person['vcard:bday']?.match(/^\d{4}-\d{2}-\d{2}/);

		const url = getOneApHrefNullable(person.url);

		if (person.id == null) {
			throw new Error('Refusing to update person without id');
		}

		if (url != null) {
			if (!checkHttps(url)) {
				throw new Error('unexpected schema of person url: ' + url);
			}

			if (this.utilityService.punyHost(url) !== this.utilityService.punyHost(person.id)) {
				throw new Error(`person url <> uri host mismatch: ${url} <> ${person.id}`);
			}
		}

		const updates = {
			lastFetchedAt: new Date(),
			inbox: person.inbox,
			sharedInbox: person.sharedInbox ?? person.endpoints?.sharedInbox ?? null,
			followersUri: person.followers ? getApId(person.followers) : undefined,
			featured: person.featured,
			emojis: emojiNames,
			name: truncate(person.name, nameLength),
			tags,
			isBot: getApType(object) === 'Service' || getApType(object) === 'Application',
			isCat: (person as any).isCat === true,
			isLocked: person.manuallyApprovesFollowers,
			movedToUri: person.movedTo ?? null,
			alsoKnownAs: person.alsoKnownAs ?? null,
			isExplorable: person.discoverable,
			...(await this.resolveAvatarAndBanner(exist, person.icon, person.image).catch(() => ({}))),
		} as Partial<MiRemoteUser> & Pick<MiRemoteUser, 'isBot' | 'isCat' | 'isLocked' | 'movedToUri' | 'alsoKnownAs' | 'isExplorable'>;

		const moving = ((): boolean => {
			// 移行先がない→ある
			if (
				exist.movedToUri === null &&
				updates.movedToUri
			) return true;

			// 移行先がある→別のもの
			if (
				exist.movedToUri !== null &&
				updates.movedToUri !== null &&
				exist.movedToUri !== updates.movedToUri
			) return true;

			// 移行先がある→ない、ない→ないは無視
			return false;
		})();

		if (moving) updates.movedAt = new Date();

		// Update user
		await this.usersRepository.update(exist.id, updates);

		if (person.publicKey) {
			await this.userPublickeysRepository.update({ userId: exist.id }, {
				keyId: person.publicKey.id,
				keyPem: person.publicKey.publicKeyPem,
			});
		}

		let _description: string | null = null;

		if (person._misskey_summary) {
			_description = truncate(person._misskey_summary, summaryLength);
		} else if (person.summary) {
			_description = this.apMfmService.htmlToMfm(truncate(person.summary, summaryLength), person.tag);
		}

		await this.userProfilesRepository.update({ userId: exist.id }, {
			url,
			fields,
			description: _description,
			followedMessage: person._misskey_followedMessage != null ? truncate(person._misskey_followedMessage, 256) : null,
			followingVisibility,
			followersVisibility,
			birthday: bday?.[0] ?? null,
			location: person['vcard:Address'] ?? null,
		});

		this.globalEventService.publishInternalEvent('remoteUserUpdated', { id: exist.id });

		// ハッシュタグ更新
		this.hashtagService.updateUsertags(exist, tags);

		// 該当ユーザーが既にフォロワーになっていた場合はFollowingもアップデートする
		await this.followingsRepository.update(
			{ followerId: exist.id },
			{ followerSharedInbox: person.sharedInbox ?? person.endpoints?.sharedInbox ?? null },
		);

		await this.updateFeatured(exist.id, resolver).catch(err => this.logger.error(err));

		const updated = { ...exist, ...updates };

		this.cacheService.uriPersonCache.set(uri, updated);

		// 移行処理を行う
		if (updated.movedAt && (
			// 初めて移行する場合はmovedAtがnullなので移行処理を許可
			exist.movedAt == null ||
			// 以前のmovingから14日以上経過した場合のみ移行処理を許可
			// （Mastodonのクールダウン期間は30日だが若干緩めに設定しておく）
			exist.movedAt.getTime() + 1000 * 60 * 60 * 24 * 14 < updated.movedAt.getTime()
		)) {
			this.logger.info(`Start to process Move of @${updated.username}@${updated.host} (${uri})`);
			return this.processRemoteMove(updated, movePreventUris)
				.then(result => {
					this.logger.info(`Processing Move Finished [${result}] @${updated.username}@${updated.host} (${uri})`);
					return result;
				})
				.catch(e => {
					this.logger.info(`Processing Move Failed @${updated.username}@${updated.host} (${uri})`, { stack: e });
				});
		}

		return 'skip';
	}

	/**
	 * Personを解決します。
	 *
	 * Misskeyに対象のPersonが登録されていればそれを返し、そうでなければ
	 * リモートサーバーからフェッチしてMisskeyに登録しそれを返します。
	 */
	@bindThis
	public async resolvePerson(uri: string, resolver?: Resolver): Promise<MiLocalUser | MiRemoteUser> {
		//#region このサーバーに既に登録されていたらそれを返す
		const exist = await this.fetchPerson(uri);
		if (exist) return exist;
		//#endregion

		// リモートサーバーからフェッチしてきて登録
		// eslint-disable-next-line no-param-reassign
		if (resolver == null) resolver = this.apResolverService.createResolver();
		return await this.createPerson(uri, resolver);
	}

	@bindThis
	// TODO: `attachments`が`IObject`だった場合、返り値が`[]`になるようだが構わないのか？
	public analyzeAttachments(attachments: IObject | IObject[] | undefined): Field[] {
		const fields: Field[] = [];

		if (Array.isArray(attachments)) {
			for (const attachment of attachments.filter(isPropertyValue)) {
				fields.push({
					name: attachment.name,
					value: this.mfmService.fromHtml(attachment.value),
				});
			}
		}

		return fields;
	}

	@bindThis
	public async updateFeatured(userId: MiUser['id'], resolver?: Resolver): Promise<void> {
		const user = await this.usersRepository.findOneByOrFail({ id: userId });
		if (!this.userEntityService.isRemoteUser(user)) return;
		if (!user.featured) return;

		this.logger.info(`Updating the featured: ${user.uri}`);

		const _resolver = resolver ?? this.apResolverService.createResolver();

		// Resolve to (Ordered)Collection Object
		const collection = await _resolver.resolveCollection(user.featured);
		if (!isCollectionOrOrderedCollection(collection)) throw new Error('Object is not Collection or OrderedCollection');

		// Resolve to Object(may be Note) arrays
		const unresolvedItems = isCollection(collection) ? collection.items : collection.orderedItems;
		const items = await Promise.all(toArray(unresolvedItems).map(x => _resolver.resolve(x)));

		// Resolve and regist Notes
		const limit = promiseLimit<MiNote | null>(2);
		const featuredNotes = await Promise.all(items
			.filter(item => getApType(item) === 'Note')	// TODO: Noteでなくてもいいかも
			.slice(0, 5)
			.map(item => limit(() => this.apNoteService.resolveNote(item, {
				resolver: _resolver,
				sentFrom: new URL(user.uri),
			}))));

		await this.db.transaction(async transactionalEntityManager => {
			await transactionalEntityManager.delete(MiUserNotePining, { userId: user.id });

			// とりあえずidを別の時間で生成して順番を維持
			let td = 0;
			for (const note of featuredNotes.filter(x => x != null)) {
				td -= 1000;
				transactionalEntityManager.insert(MiUserNotePining, {
					id: this.idService.gen(Date.now() + td),
					userId: user.id,
					noteId: note.id,
				});
			}
		});
	}

	/**
	 * リモート由来のアカウント移行処理を行います
	 * @param src 移行元アカウント（リモートかつupdatePerson後である必要がある、というかこれ自体がupdatePersonで呼ばれる前提）
	 * @param movePreventUris ここに列挙されたURIにsrc.movedToUriが含まれる場合、移行処理はしない（無限ループ防止）
	 */
	@bindThis
	private async processRemoteMove(src: MiRemoteUser, movePreventUris: string[] = []): Promise<string> {
		if (!src.movedToUri) return 'skip: no movedToUri';
		if (src.uri === src.movedToUri) return 'skip: movedTo itself (src)'; // ？？？
		if (movePreventUris.length > 10) return 'skip: too many moves';

		// まずサーバー内で検索して様子見
		let dst = await this.fetchPerson(src.movedToUri);

		if (dst && this.userEntityService.isLocalUser(dst)) {
			// targetがローカルユーザーだった場合データベースから引っ張ってくる
			dst = await this.usersRepository.findOneByOrFail({ uri: src.movedToUri }) as MiLocalUser;
		} else if (dst) {
			if (movePreventUris.includes(src.movedToUri)) return 'skip: circular move';

			// targetを見つけたことがあるならtargetをupdatePersonする
			await this.updatePerson(src.movedToUri, undefined, undefined, [...movePreventUris, src.uri]);
			dst = await this.fetchPerson(src.movedToUri) ?? dst;
		} else {
			if (this.utilityService.isUriLocal(src.movedToUri)) {
				// ローカルユーザーっぽいのにfetchPersonで見つからないということはmovedToUriが間違っている
				return 'failed: movedTo is local but not found';
			}

			// targetが知らない人だったらresolvePerson
			// (uriが存在しなかったり応答がなかったりする場合resolvePersonはthrow Errorする)
			dst = await this.resolvePerson(src.movedToUri);
		}

		if (dst.movedToUri === dst.uri) return 'skip: movedTo itself (dst)'; // ？？？
		if (src.movedToUri !== dst.uri) return 'skip: missmatch uri'; // ？？？
		if (dst.movedToUri === src.uri) return 'skip: dst.movedToUri === src.uri';
		if (!dst.alsoKnownAs || dst.alsoKnownAs.length === 0) {
			return 'skip: dst.alsoKnownAs is empty';
		}
		if (!dst.alsoKnownAs.includes(src.uri)) {
			return 'skip: alsoKnownAs does not include from.uri';
		}

		await this.accountMoveService.postMoveProcess(src, dst);

		return 'ok';
	}

	@bindThis
	private async isPublicCollection(collection: string | ICollection | IOrderedCollection | undefined, resolver: Resolver): Promise<boolean> {
		if (collection) {
			const resolved = await resolver.resolveCollection(collection);
			if (resolved.first || (resolved as ICollection).items || (resolved as IOrderedCollection).orderedItems) {
				return true;
			}
		}

		return false;
	}
}<|MERGE_RESOLUTION|>--- conflicted
+++ resolved
@@ -154,13 +154,6 @@
 			throw new Error('invalid Actor: inbox has different host');
 		}
 
-<<<<<<< HEAD
-		for (const collection of ['outbox', 'followers', 'following'] as (keyof IActor)[]) {
-			const collectionUri = (x as IActor)[collection];
-			if (typeof collectionUri === 'string' && collectionUri.length > 0) {
-				if (this.utilityService.punyHost(collectionUri) !== expectHost) {
-					throw new Error(`invalid Actor: ${collection} has different host`);
-=======
 		const sharedInboxObject = x.sharedInbox ?? (x.endpoints ? x.endpoints.sharedInbox : undefined);
 		if (sharedInboxObject != null) {
 			const sharedInbox = getApId(sharedInboxObject);
@@ -179,7 +172,6 @@
 					}
 				} else if (collectionUri != null) {
 					throw new Error(`invalid Actor: wrong ${collection}`);
->>>>>>> 3a6c2aa8
 				}
 			}
 		}
@@ -265,7 +257,7 @@
 			if (Array.isArray(img)) {
 				img = img.find(item => item && item.url) ?? null;
 			}
-			
+
 			// if we have an explicitly missing image, return an
 			// explicitly-null set of values
 			if ((img == null) || (typeof img === 'object' && img.url == null)) {
@@ -323,11 +315,6 @@
 
 		this.logger.info(`Creating the Person: ${person.id}`);
 
-<<<<<<< HEAD
-		const host = this.utilityService.punyHost(object.id);
-
-=======
->>>>>>> 3a6c2aa8
 		const fields = this.analyzeAttachments(person.attachment ?? []);
 
 		const tags = extractApHashtags(person.tag).map(normalizeForSearch).splice(0, 32);
