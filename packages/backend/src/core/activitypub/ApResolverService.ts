/*
 * SPDX-FileCopyrightText: syuilo and misskey-project
 * SPDX-License-Identifier: AGPL-3.0-only
 */

import { Inject, Injectable } from '@nestjs/common';
import { IsNull, Not } from 'typeorm';
import { UnrecoverableError } from 'bullmq';
import type { MiLocalUser, MiRemoteUser } from '@/models/User.js';
import { InstanceActorService } from '@/core/InstanceActorService.js';
import type { NotesRepository, PollsRepository, NoteReactionsRepository, UsersRepository, FollowRequestsRepository, MiMeta } from '@/models/_.js';
import type { Config } from '@/config.js';
import { HttpRequestService } from '@/core/HttpRequestService.js';
import { DI } from '@/di-symbols.js';
import { UtilityService } from '@/core/UtilityService.js';
import { bindThis } from '@/decorators.js';
import { LoggerService } from '@/core/LoggerService.js';
import type Logger from '@/logger.js';
import { fromTuple } from '@/misc/from-tuple.js';
import { isCollectionOrOrderedCollection } from './type.js';
import { ApDbResolverService } from './ApDbResolverService.js';
import { ApRendererService } from './ApRendererService.js';
import { ApRequestService } from './ApRequestService.js';
import type { IObject, ICollection, IOrderedCollection } from './type.js';
import { IdentifiableError } from '@/misc/identifiable-error.js';

export class Resolver {
	private history: Set<string>;
	private user?: MiLocalUser;
	private logger: Logger;

	constructor(
		private config: Config,
		private meta: MiMeta,
		private usersRepository: UsersRepository,
		private notesRepository: NotesRepository,
		private pollsRepository: PollsRepository,
		private noteReactionsRepository: NoteReactionsRepository,
		private followRequestsRepository: FollowRequestsRepository,
		private utilityService: UtilityService,
		private instanceActorService: InstanceActorService,
		private apRequestService: ApRequestService,
		private httpRequestService: HttpRequestService,
		private apRendererService: ApRendererService,
		private apDbResolverService: ApDbResolverService,
		private loggerService: LoggerService,
		private recursionLimit = 256,
	) {
		this.history = new Set();
		this.logger = this.loggerService.getLogger('ap-resolve');
	}

	@bindThis
	public getHistory(): string[] {
		return Array.from(this.history);
	}

	@bindThis
	public getRecursionLimit(): number {
		return this.recursionLimit;
	}

	@bindThis
	public async resolveCollection(value: string | IObject): Promise<ICollection | IOrderedCollection> {
		const collection = typeof value === 'string'
			? await this.resolve(value)
			: value;

		if (isCollectionOrOrderedCollection(collection)) {
			return collection;
		} else {
<<<<<<< HEAD
			throw new UnrecoverableError(`unrecognized collection type: ${collection.type}`);
=======
			throw new IdentifiableError('f100eccf-f347-43fb-9b45-96a0831fb635', `unrecognized collection type: ${collection.type}`);
>>>>>>> 3c81926f
		}
	}

	@bindThis
	public async resolve(value: string | IObject | [string | IObject]): Promise<IObject> {
		// eslint-disable-next-line no-param-reassign
		value = fromTuple(value);

		if (typeof value !== 'string') {
			return value;
		}

		if (value.includes('#')) {
			// URLs with fragment parts cannot be resolved correctly because
			// the fragment part does not get transmitted over HTTP(S).
			// Avoid strange behaviour by not trying to resolve these at all.
<<<<<<< HEAD
			throw new UnrecoverableError(`cannot resolve URL with fragment: ${value}`);
		}

		if (this.history.has(value)) {
			throw new Error(`cannot resolve already resolved URL: ${value}`);
		}

		if (this.history.size > this.recursionLimit) {
			throw new Error(`hit recursion limit: ${value}`);
=======
			throw new IdentifiableError('b94fd5b1-0e3b-4678-9df2-dad4cd515ab2', `cannot resolve URL with fragment: ${value}`);
		}

		if (this.history.has(value)) {
			throw new IdentifiableError('0dc86cf6-7cd6-4e56-b1e6-5903d62d7ea5', 'cannot resolve already resolved one');
		}

		if (this.history.size > this.recursionLimit) {
			throw new IdentifiableError('d592da9f-822f-4d91-83d7-4ceefabcf3d2', `hit recursion limit: ${this.utilityService.extractDbHost(value)}`);
>>>>>>> 3c81926f
		}

		this.history.add(value);

		const host = this.utilityService.extractDbHost(value);
		if (this.utilityService.isSelfHost(host)) {
			return await this.resolveLocal(value);
		}

		if (!this.utilityService.isFederationAllowedHost(host)) {
<<<<<<< HEAD
			throw new UnrecoverableError(`instance is blocked: ${value}`);
=======
			throw new IdentifiableError('09d79f9e-64f1-4316-9cfa-e75c4d091574', 'Instance is blocked');
>>>>>>> 3c81926f
		}

		if (this.config.signToActivityPubGet && !this.user) {
			this.user = await this.instanceActorService.getInstanceActor();
		}

		const object = (this.user
			? await this.apRequestService.signedGet(value, this.user) as IObject
			: await this.httpRequestService.getActivityJson(value)) as IObject;

		if (
			Array.isArray(object['@context']) ?
				!(object['@context'] as unknown[]).includes('https://www.w3.org/ns/activitystreams') :
				object['@context'] !== 'https://www.w3.org/ns/activitystreams'
		) {
<<<<<<< HEAD
			throw new UnrecoverableError(`invalid AP object ${value}: does not have ActivityStreams context`);
=======
			throw new IdentifiableError('72180409-793c-4973-868e-5a118eb5519b', 'invalid response');
>>>>>>> 3c81926f
		}

		// HttpRequestService / ApRequestService have already checked that
		// `object.id` or `object.url` matches the URL used to fetch the
		// object after redirects; here we double-check that no redirects
		// bounced between hosts
		if (object.id == null) {
<<<<<<< HEAD
			throw new UnrecoverableError(`invalid AP object ${value}: missing id`);
		}

		if (this.utilityService.punyHost(object.id) !== this.utilityService.punyHost(value)) {
			throw new UnrecoverableError(`invalid AP object ${value}: id ${object.id} has different host`);
=======
			throw new IdentifiableError('ad2dc287-75c1-44c4-839d-3d2e64576675', 'invalid AP object: missing id');
		}

		if (this.utilityService.punyHost(object.id) !== this.utilityService.punyHost(value)) {
			throw new IdentifiableError('fd93c2fa-69a8-440f-880b-bf178e0ec877', `invalid AP object ${value}: id ${object.id} has different host`);
>>>>>>> 3c81926f
		}

		return object;
	}

	@bindThis
	private resolveLocal(url: string): Promise<IObject> {
		const parsed = this.apDbResolverService.parseUri(url);
<<<<<<< HEAD
		if (!parsed.local) throw new UnrecoverableError(`resolveLocal - not a local URL: ${url}`);
=======
		if (!parsed.local) throw new IdentifiableError('02b40cd0-fa92-4b0c-acc9-fb2ada952ab8', 'resolveLocal: not local');
>>>>>>> 3c81926f

		switch (parsed.type) {
			case 'notes':
				return this.notesRepository.findOneByOrFail({ id: parsed.id })
					.then(async note => {
						if (parsed.rest === 'activity') {
							// this refers to the create activity and not the note itself
							return this.apRendererService.addContext(this.apRendererService.renderCreate(await this.apRendererService.renderNote(note), note));
						} else {
							return this.apRendererService.renderNote(note);
						}
					});
			case 'users':
				return this.usersRepository.findOneByOrFail({ id: parsed.id })
					.then(user => this.apRendererService.renderPerson(user as MiLocalUser));
			case 'questions':
				// Polls are indexed by the note they are attached to.
				return Promise.all([
					this.notesRepository.findOneByOrFail({ id: parsed.id }),
					this.pollsRepository.findOneByOrFail({ noteId: parsed.id }),
				])
					.then(([note, poll]) => this.apRendererService.renderQuestion({ id: note.userId }, note, poll));
			case 'likes':
				return this.noteReactionsRepository.findOneByOrFail({ id: parsed.id }).then(async reaction =>
					this.apRendererService.addContext(await this.apRendererService.renderLike(reaction, { uri: null })));
			case 'follows':
				return this.followRequestsRepository.findOneBy({ id: parsed.id })
					.then(async followRequest => {
<<<<<<< HEAD
						if (followRequest == null) throw new UnrecoverableError(`resolveLocal - invalid follow request ID ${parsed.id}: ${url}`);
=======
						if (followRequest == null) throw new IdentifiableError('a9d946e5-d276-47f8-95fb-f04230289bb0', 'resolveLocal: invalid follow request ID');
>>>>>>> 3c81926f
						const [follower, followee] = await Promise.all([
							this.usersRepository.findOneBy({
								id: followRequest.followerId,
								host: IsNull(),
							}),
							this.usersRepository.findOneBy({
								id: followRequest.followeeId,
								host: Not(IsNull()),
							}),
						]);
						if (follower == null || followee == null) {
<<<<<<< HEAD
							throw new Error(`resolveLocal - follower or followee does not exist: ${url}`);
=======
							throw new IdentifiableError('06ae3170-1796-4d93-a697-2611ea6d83b6', 'resolveLocal: follower or followee does not exist');
>>>>>>> 3c81926f
						}
						return this.apRendererService.addContext(this.apRendererService.renderFollow(follower as MiLocalUser | MiRemoteUser, followee as MiLocalUser | MiRemoteUser, url));
					});
			default:
<<<<<<< HEAD
				throw new UnrecoverableError(`resolveLocal: type ${parsed.type} unhandled: ${url}`);
=======
				throw new IdentifiableError('7a5d2fc0-94bc-4db6-b8b8-1bf24a2e23d0', `resolveLocal: type ${parsed.type} unhandled`);
>>>>>>> 3c81926f
		}
	}
}

@Injectable()
export class ApResolverService {
	constructor(
		@Inject(DI.config)
		private config: Config,

		@Inject(DI.meta)
		private meta: MiMeta,

		@Inject(DI.usersRepository)
		private usersRepository: UsersRepository,

		@Inject(DI.notesRepository)
		private notesRepository: NotesRepository,

		@Inject(DI.pollsRepository)
		private pollsRepository: PollsRepository,

		@Inject(DI.noteReactionsRepository)
		private noteReactionsRepository: NoteReactionsRepository,

		@Inject(DI.followRequestsRepository)
		private followRequestsRepository: FollowRequestsRepository,

		private utilityService: UtilityService,
		private instanceActorService: InstanceActorService,
		private apRequestService: ApRequestService,
		private httpRequestService: HttpRequestService,
		private apRendererService: ApRendererService,
		private apDbResolverService: ApDbResolverService,
		private loggerService: LoggerService,
	) {
	}

	@bindThis
	public createResolver(): Resolver {
		return new Resolver(
			this.config,
			this.meta,
			this.usersRepository,
			this.notesRepository,
			this.pollsRepository,
			this.noteReactionsRepository,
			this.followRequestsRepository,
			this.utilityService,
			this.instanceActorService,
			this.apRequestService,
			this.httpRequestService,
			this.apRendererService,
			this.apDbResolverService,
			this.loggerService,
		);
	}
}<|MERGE_RESOLUTION|>--- conflicted
+++ resolved
@@ -5,7 +5,6 @@
 
 import { Inject, Injectable } from '@nestjs/common';
 import { IsNull, Not } from 'typeorm';
-import { UnrecoverableError } from 'bullmq';
 import type { MiLocalUser, MiRemoteUser } from '@/models/User.js';
 import { InstanceActorService } from '@/core/InstanceActorService.js';
 import type { NotesRepository, PollsRepository, NoteReactionsRepository, UsersRepository, FollowRequestsRepository, MiMeta } from '@/models/_.js';
@@ -17,12 +16,12 @@
 import { LoggerService } from '@/core/LoggerService.js';
 import type Logger from '@/logger.js';
 import { fromTuple } from '@/misc/from-tuple.js';
+import { IdentifiableError } from '@/misc/identifiable-error.js';
 import { isCollectionOrOrderedCollection } from './type.js';
 import { ApDbResolverService } from './ApDbResolverService.js';
 import { ApRendererService } from './ApRendererService.js';
 import { ApRequestService } from './ApRequestService.js';
 import type { IObject, ICollection, IOrderedCollection } from './type.js';
-import { IdentifiableError } from '@/misc/identifiable-error.js';
 
 export class Resolver {
 	private history: Set<string>;
@@ -69,11 +68,7 @@
 		if (isCollectionOrOrderedCollection(collection)) {
 			return collection;
 		} else {
-<<<<<<< HEAD
-			throw new UnrecoverableError(`unrecognized collection type: ${collection.type}`);
-=======
 			throw new IdentifiableError('f100eccf-f347-43fb-9b45-96a0831fb635', `unrecognized collection type: ${collection.type}`);
->>>>>>> 3c81926f
 		}
 	}
 
@@ -90,17 +85,6 @@
 			// URLs with fragment parts cannot be resolved correctly because
 			// the fragment part does not get transmitted over HTTP(S).
 			// Avoid strange behaviour by not trying to resolve these at all.
-<<<<<<< HEAD
-			throw new UnrecoverableError(`cannot resolve URL with fragment: ${value}`);
-		}
-
-		if (this.history.has(value)) {
-			throw new Error(`cannot resolve already resolved URL: ${value}`);
-		}
-
-		if (this.history.size > this.recursionLimit) {
-			throw new Error(`hit recursion limit: ${value}`);
-=======
 			throw new IdentifiableError('b94fd5b1-0e3b-4678-9df2-dad4cd515ab2', `cannot resolve URL with fragment: ${value}`);
 		}
 
@@ -110,7 +94,6 @@
 
 		if (this.history.size > this.recursionLimit) {
 			throw new IdentifiableError('d592da9f-822f-4d91-83d7-4ceefabcf3d2', `hit recursion limit: ${this.utilityService.extractDbHost(value)}`);
->>>>>>> 3c81926f
 		}
 
 		this.history.add(value);
@@ -121,11 +104,7 @@
 		}
 
 		if (!this.utilityService.isFederationAllowedHost(host)) {
-<<<<<<< HEAD
-			throw new UnrecoverableError(`instance is blocked: ${value}`);
-=======
 			throw new IdentifiableError('09d79f9e-64f1-4316-9cfa-e75c4d091574', 'Instance is blocked');
->>>>>>> 3c81926f
 		}
 
 		if (this.config.signToActivityPubGet && !this.user) {
@@ -141,11 +120,7 @@
 				!(object['@context'] as unknown[]).includes('https://www.w3.org/ns/activitystreams') :
 				object['@context'] !== 'https://www.w3.org/ns/activitystreams'
 		) {
-<<<<<<< HEAD
-			throw new UnrecoverableError(`invalid AP object ${value}: does not have ActivityStreams context`);
-=======
 			throw new IdentifiableError('72180409-793c-4973-868e-5a118eb5519b', 'invalid response');
->>>>>>> 3c81926f
 		}
 
 		// HttpRequestService / ApRequestService have already checked that
@@ -153,19 +128,11 @@
 		// object after redirects; here we double-check that no redirects
 		// bounced between hosts
 		if (object.id == null) {
-<<<<<<< HEAD
-			throw new UnrecoverableError(`invalid AP object ${value}: missing id`);
-		}
-
-		if (this.utilityService.punyHost(object.id) !== this.utilityService.punyHost(value)) {
-			throw new UnrecoverableError(`invalid AP object ${value}: id ${object.id} has different host`);
-=======
 			throw new IdentifiableError('ad2dc287-75c1-44c4-839d-3d2e64576675', 'invalid AP object: missing id');
 		}
 
 		if (this.utilityService.punyHost(object.id) !== this.utilityService.punyHost(value)) {
 			throw new IdentifiableError('fd93c2fa-69a8-440f-880b-bf178e0ec877', `invalid AP object ${value}: id ${object.id} has different host`);
->>>>>>> 3c81926f
 		}
 
 		return object;
@@ -174,11 +141,7 @@
 	@bindThis
 	private resolveLocal(url: string): Promise<IObject> {
 		const parsed = this.apDbResolverService.parseUri(url);
-<<<<<<< HEAD
-		if (!parsed.local) throw new UnrecoverableError(`resolveLocal - not a local URL: ${url}`);
-=======
 		if (!parsed.local) throw new IdentifiableError('02b40cd0-fa92-4b0c-acc9-fb2ada952ab8', 'resolveLocal: not local');
->>>>>>> 3c81926f
 
 		switch (parsed.type) {
 			case 'notes':
@@ -207,11 +170,7 @@
 			case 'follows':
 				return this.followRequestsRepository.findOneBy({ id: parsed.id })
 					.then(async followRequest => {
-<<<<<<< HEAD
-						if (followRequest == null) throw new UnrecoverableError(`resolveLocal - invalid follow request ID ${parsed.id}: ${url}`);
-=======
 						if (followRequest == null) throw new IdentifiableError('a9d946e5-d276-47f8-95fb-f04230289bb0', 'resolveLocal: invalid follow request ID');
->>>>>>> 3c81926f
 						const [follower, followee] = await Promise.all([
 							this.usersRepository.findOneBy({
 								id: followRequest.followerId,
@@ -223,20 +182,12 @@
 							}),
 						]);
 						if (follower == null || followee == null) {
-<<<<<<< HEAD
-							throw new Error(`resolveLocal - follower or followee does not exist: ${url}`);
-=======
 							throw new IdentifiableError('06ae3170-1796-4d93-a697-2611ea6d83b6', 'resolveLocal: follower or followee does not exist');
->>>>>>> 3c81926f
 						}
 						return this.apRendererService.addContext(this.apRendererService.renderFollow(follower as MiLocalUser | MiRemoteUser, followee as MiLocalUser | MiRemoteUser, url));
 					});
 			default:
-<<<<<<< HEAD
-				throw new UnrecoverableError(`resolveLocal: type ${parsed.type} unhandled: ${url}`);
-=======
 				throw new IdentifiableError('7a5d2fc0-94bc-4db6-b8b8-1bf24a2e23d0', `resolveLocal: type ${parsed.type} unhandled`);
->>>>>>> 3c81926f
 		}
 	}
 }
