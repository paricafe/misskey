/*
 * SPDX-FileCopyrightText: syuilo and misskey-project
 * SPDX-License-Identifier: AGPL-3.0-only
 */

import { Inject, Injectable } from '@nestjs/common';
import { IsNull, Not } from 'typeorm';
import type { MiLocalUser, MiRemoteUser } from '@/models/User.js';
import type { NotesRepository, PollsRepository, NoteReactionsRepository, UsersRepository, FollowRequestsRepository, MiMeta } from '@/models/_.js';
import type { Config } from '@/config.js';
import { HttpRequestService } from '@/core/HttpRequestService.js';
import { DI } from '@/di-symbols.js';
import { UtilityService } from '@/core/UtilityService.js';
import { bindThis } from '@/decorators.js';
import { LoggerService } from '@/core/LoggerService.js';
import type Logger from '@/logger.js';
<<<<<<< HEAD
=======
import { SystemAccountService } from '@/core/SystemAccountService.js';
>>>>>>> bee4db82
import { IdentifiableError } from '@/misc/identifiable-error.js';
import { isCollectionOrOrderedCollection } from './type.js';
import { ApDbResolverService } from './ApDbResolverService.js';
import { ApRendererService } from './ApRendererService.js';
import { ApRequestService } from './ApRequestService.js';
import { FetchAllowSoftFailMask } from './misc/check-against-url.js';
import type { IObject, ICollection, IOrderedCollection } from './type.js';

export class Resolver {
	private history: Set<string>;
	private user?: MiLocalUser;
	private logger: Logger;

	constructor(
		private config: Config,
		private meta: MiMeta,
		private usersRepository: UsersRepository,
		private notesRepository: NotesRepository,
		private pollsRepository: PollsRepository,
		private noteReactionsRepository: NoteReactionsRepository,
		private followRequestsRepository: FollowRequestsRepository,
		private utilityService: UtilityService,
		private systemAccountService: SystemAccountService,
		private apRequestService: ApRequestService,
		private httpRequestService: HttpRequestService,
		private apRendererService: ApRendererService,
		private apDbResolverService: ApDbResolverService,
		private loggerService: LoggerService,
		private recursionLimit = 256,
	) {
		this.history = new Set();
		this.logger = this.loggerService.getLogger('ap-resolve');
	}

	@bindThis
	public getHistory(): string[] {
		return Array.from(this.history);
	}

	@bindThis
	public getRecursionLimit(): number {
		return this.recursionLimit;
	}

	@bindThis
	public async resolveCollection(value: string | IObject): Promise<ICollection | IOrderedCollection> {
		const collection = typeof value === 'string'
			? await this.resolve(value)
			: value;

		if (isCollectionOrOrderedCollection(collection)) {
			return collection;
		} else {
			throw new IdentifiableError('f100eccf-f347-43fb-9b45-96a0831fb635', `unrecognized collection type: ${collection.type}`);
		}
	}

	@bindThis
	public async resolve(value: string | IObject, allowSoftfail: FetchAllowSoftFailMask = FetchAllowSoftFailMask.Strict): Promise<IObject> {
		if (typeof value !== 'string') {
			return value;
		}

		if (value.includes('#')) {
			// URLs with fragment parts cannot be resolved correctly because
			// the fragment part does not get transmitted over HTTP(S).
			// Avoid strange behaviour by not trying to resolve these at all.
			throw new IdentifiableError('b94fd5b1-0e3b-4678-9df2-dad4cd515ab2', `cannot resolve URL with fragment: ${value}`);
		}

		if (this.history.has(value)) {
			throw new IdentifiableError('0dc86cf6-7cd6-4e56-b1e6-5903d62d7ea5', 'cannot resolve already resolved one');
		}

		if (this.history.size > this.recursionLimit) {
			throw new IdentifiableError('d592da9f-822f-4d91-83d7-4ceefabcf3d2', `hit recursion limit: ${this.utilityService.extractDbHost(value)}`);
		}

		this.history.add(value);

		const host = this.utilityService.extractDbHost(value);
		if (this.utilityService.isSelfHost(host)) {
			return await this.resolveLocal(value);
		}

		if (!this.utilityService.isFederationAllowedHost(host)) {
			throw new IdentifiableError('09d79f9e-64f1-4316-9cfa-e75c4d091574', 'Instance is blocked');
		}

		if (this.config.signToActivityPubGet && !this.user) {
			this.user = await this.systemAccountService.fetch('actor');
		}

		const object = (this.user
			? await this.apRequestService.signedGet(value, this.user, allowSoftfail) as IObject
			: await this.httpRequestService.getActivityJson(value, undefined, allowSoftfail)) as IObject;

		if (
			Array.isArray(object['@context']) ?
				!(object['@context'] as unknown[]).includes('https://www.w3.org/ns/activitystreams') :
				object['@context'] !== 'https://www.w3.org/ns/activitystreams'
		) {
			throw new IdentifiableError('72180409-793c-4973-868e-5a118eb5519b', 'invalid response');
		}

		return object;
	}

	@bindThis
	private resolveLocal(url: string): Promise<IObject> {
		const parsed = this.apDbResolverService.parseUri(url);
		if (!parsed.local) throw new IdentifiableError('02b40cd0-fa92-4b0c-acc9-fb2ada952ab8', 'resolveLocal: not local');

		switch (parsed.type) {
			case 'notes':
				return this.notesRepository.findOneByOrFail({ id: parsed.id })
					.then(async note => {
						if (parsed.rest === 'activity') {
							// this refers to the create activity and not the note itself
							return this.apRendererService.addContext(this.apRendererService.renderCreate(await this.apRendererService.renderNote(note), note));
						} else {
							return this.apRendererService.renderNote(note);
						}
					});
			case 'users':
				return this.usersRepository.findOneByOrFail({ id: parsed.id })
					.then(user => this.apRendererService.renderPerson(user as MiLocalUser));
			case 'questions':
				// Polls are indexed by the note they are attached to.
				return Promise.all([
					this.notesRepository.findOneByOrFail({ id: parsed.id }),
					this.pollsRepository.findOneByOrFail({ noteId: parsed.id }),
				])
					.then(([note, poll]) => this.apRendererService.renderQuestion({ id: note.userId }, note, poll));
			case 'likes':
				return this.noteReactionsRepository.findOneByOrFail({ id: parsed.id }).then(async reaction =>
					this.apRendererService.addContext(await this.apRendererService.renderLike(reaction, { uri: null })));
			case 'follows':
				return this.followRequestsRepository.findOneBy({ id: parsed.id })
					.then(async followRequest => {
						if (followRequest == null) throw new IdentifiableError('a9d946e5-d276-47f8-95fb-f04230289bb0', 'resolveLocal: invalid follow request ID');
						const [follower, followee] = await Promise.all([
							this.usersRepository.findOneBy({
								id: followRequest.followerId,
								host: IsNull(),
							}),
							this.usersRepository.findOneBy({
								id: followRequest.followeeId,
								host: Not(IsNull()),
							}),
						]);
						if (follower == null || followee == null) {
							throw new IdentifiableError('06ae3170-1796-4d93-a697-2611ea6d83b6', 'resolveLocal: follower or followee does not exist');
						}
						return this.apRendererService.addContext(this.apRendererService.renderFollow(follower as MiLocalUser | MiRemoteUser, followee as MiLocalUser | MiRemoteUser, url));
					});
			default:
				throw new IdentifiableError('7a5d2fc0-94bc-4db6-b8b8-1bf24a2e23d0', `resolveLocal: type ${parsed.type} unhandled`);
		}
	}
}

@Injectable()
export class ApResolverService {
	constructor(
		@Inject(DI.config)
		private config: Config,

		@Inject(DI.meta)
		private meta: MiMeta,

		@Inject(DI.usersRepository)
		private usersRepository: UsersRepository,

		@Inject(DI.notesRepository)
		private notesRepository: NotesRepository,

		@Inject(DI.pollsRepository)
		private pollsRepository: PollsRepository,

		@Inject(DI.noteReactionsRepository)
		private noteReactionsRepository: NoteReactionsRepository,

		@Inject(DI.followRequestsRepository)
		private followRequestsRepository: FollowRequestsRepository,

		private utilityService: UtilityService,
		private systemAccountService: SystemAccountService,
		private apRequestService: ApRequestService,
		private httpRequestService: HttpRequestService,
		private apRendererService: ApRendererService,
		private apDbResolverService: ApDbResolverService,
		private loggerService: LoggerService,
	) {
	}

	@bindThis
	public createResolver(): Resolver {
		return new Resolver(
			this.config,
			this.meta,
			this.usersRepository,
			this.notesRepository,
			this.pollsRepository,
			this.noteReactionsRepository,
			this.followRequestsRepository,
			this.utilityService,
			this.systemAccountService,
			this.apRequestService,
			this.httpRequestService,
			this.apRendererService,
			this.apDbResolverService,
			this.loggerService,
		);
	}
}<|MERGE_RESOLUTION|>--- conflicted
+++ resolved
@@ -14,10 +14,7 @@
 import { bindThis } from '@/decorators.js';
 import { LoggerService } from '@/core/LoggerService.js';
 import type Logger from '@/logger.js';
-<<<<<<< HEAD
-=======
 import { SystemAccountService } from '@/core/SystemAccountService.js';
->>>>>>> bee4db82
 import { IdentifiableError } from '@/misc/identifiable-error.js';
 import { isCollectionOrOrderedCollection } from './type.js';
 import { ApDbResolverService } from './ApDbResolverService.js';
