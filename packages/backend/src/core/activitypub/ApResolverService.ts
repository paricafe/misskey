--- conflicted
+++ resolved
@@ -15,18 +15,13 @@
 import { bindThis } from '@/decorators.js';
 import { LoggerService } from '@/core/LoggerService.js';
 import type Logger from '@/logger.js';
-import { fromTuple } from '@/misc/from-tuple.js';
 import { IdentifiableError } from '@/misc/identifiable-error.js';
 import { isCollectionOrOrderedCollection } from './type.js';
 import { ApDbResolverService } from './ApDbResolverService.js';
 import { ApRendererService } from './ApRendererService.js';
 import { ApRequestService } from './ApRequestService.js';
+import { FetchAllowSoftFailMask } from './misc/check-against-url.js';
 import type { IObject, ICollection, IOrderedCollection } from './type.js';
-<<<<<<< HEAD
-=======
-import { IdentifiableError } from '@/misc/identifiable-error.js';
-import { FetchAllowSoftFailMask } from './misc/check-against-url.js';
->>>>>>> 20cc6d30
 
 export class Resolver {
 	private history: Set<string>;
@@ -78,14 +73,7 @@
 	}
 
 	@bindThis
-<<<<<<< HEAD
-	public async resolve(value: string | IObject | [string | IObject]): Promise<IObject> {
-		// eslint-disable-next-line no-param-reassign
-		value = fromTuple(value);
-
-=======
 	public async resolve(value: string | IObject, allowSoftfail: FetchAllowSoftFailMask = FetchAllowSoftFailMask.Strict): Promise<IObject> {
->>>>>>> 20cc6d30
 		if (typeof value !== 'string') {
 			return value;
 		}
@@ -131,7 +119,7 @@
 		) {
 			throw new IdentifiableError('72180409-793c-4973-868e-5a118eb5519b', 'invalid response');
 		}
-		
+
 		return object;
 	}
 
