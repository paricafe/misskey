--- conflicted
+++ resolved
@@ -10,7 +10,6 @@
 import type { Packed } from '@/misc/json-schema.js';
 import type { MiEmoji } from '@/models/Emoji.js';
 import { bindThis } from '@/decorators.js';
-import { In } from 'typeorm';
 
 @Injectable()
 export class EmojiEntityService {
@@ -83,7 +82,6 @@
 	}
 
 	@bindThis
-<<<<<<< HEAD
 	public async packDetailed(
 		src: MiEmoji['id'] | MiEmoji,
 	): Promise<Packed<'EmojiDetailed'>> {
@@ -94,24 +92,9 @@
 
 	@bindThis
 	public async packDetailedMany(
-		emojis: MiEmoji['id'][] | MiEmoji[],
-	) : Promise<Packed<'EmojiDetailed'>[]> {
-		if (emojis.length === 0) {
-			return [];
-		}
-		
-		if (typeof emojis[0] === 'string') {
-			const res = await this.emojisRepository.findBy({ id: In(emojis as MiEmoji['id'][]) });
-			return res.map(this.packDetailedNoQuery);
-		}
-
-		return (emojis as MiEmoji[]).map(this.packDetailedNoQuery);
-=======
-	public packDetailedMany(
 		emojis: any[],
 	): Promise<Packed<'EmojiDetailed'>[]> {
 		return Promise.all(emojis.map(x => this.packDetailed(x)));
->>>>>>> 31ccefa0
 	}
 
 	@bindThis
