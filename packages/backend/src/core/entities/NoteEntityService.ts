--- conflicted
+++ resolved
@@ -22,10 +22,7 @@
 import type { UserEntityService } from './UserEntityService.js';
 import type { DriveFileEntityService } from './DriveFileEntityService.js';
 
-<<<<<<< HEAD
-=======
 // is-renote.tsとよしなにリンク
->>>>>>> 5005cc8a
 function isPureRenote(note: MiNote): note is MiNote & { renoteId: MiNote['id']; renote: MiNote } {
 	return (
 		note.renote != null &&
