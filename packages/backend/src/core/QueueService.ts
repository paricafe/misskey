/*
 * SPDX-FileCopyrightText: syuilo and misskey-project
 * SPDX-License-Identifier: AGPL-3.0-only
 */

import { randomUUID } from 'node:crypto';
import { Inject, Injectable } from '@nestjs/common';
import type { IActivity } from '@/core/activitypub/type.js';
import type { MiDriveFile } from '@/models/DriveFile.js';
import type { MiWebhook, WebhookEventTypes } from '@/models/Webhook.js';
import type { MiSystemWebhook, SystemWebhookEventType } from '@/models/SystemWebhook.js';
import type { Config } from '@/config.js';
import { DI } from '@/di-symbols.js';
import { bindThis } from '@/decorators.js';
import type { Antenna } from '@/server/api/endpoints/i/import-antennas.js';
import { ApRequestCreator } from '@/core/activitypub/ApRequestService.js';
import { type SystemWebhookPayload } from '@/core/SystemWebhookService.js';
import { type UserWebhookPayload } from './UserWebhookService.js';
import type {
	DbJobData,
	DeliverJobData,
	RelationshipJobData,
	SystemWebhookDeliverJobData,
	ThinUser,
	UserWebhookDeliverJobData,
} from '../queue/types.js';
import type {
	DbQueue,
	DeliverQueue,
	EndedPollNotificationQueue,
	InboxQueue,
	ObjectStorageQueue,
	RelationshipQueue,
	SystemQueue,
	SystemWebhookDeliverQueue,
	UserWebhookDeliverQueue,
} from './QueueModule.js';
import type httpSignature from '@peertube/http-signature';
import type * as Bull from 'bullmq';
<<<<<<< HEAD
import { MiNote } from '@/models/Note.js';
import { type UserWebhookPayload } from './UserWebhookService.js';
=======
>>>>>>> 763c7082

@Injectable()
export class QueueService {
	constructor(
		@Inject(DI.config)
		private config: Config,

		@Inject('queue:system') public systemQueue: SystemQueue,
		@Inject('queue:endedPollNotification') public endedPollNotificationQueue: EndedPollNotificationQueue,
		@Inject('queue:deliver') public deliverQueue: DeliverQueue,
		@Inject('queue:inbox') public inboxQueue: InboxQueue,
		@Inject('queue:db') public dbQueue: DbQueue,
		@Inject('queue:relationship') public relationshipQueue: RelationshipQueue,
		@Inject('queue:objectStorage') public objectStorageQueue: ObjectStorageQueue,
		@Inject('queue:userWebhookDeliver') public userWebhookDeliverQueue: UserWebhookDeliverQueue,
		@Inject('queue:systemWebhookDeliver') public systemWebhookDeliverQueue: SystemWebhookDeliverQueue,
	) {
		this.systemQueue.add('tickCharts', {
		}, {
			repeat: { pattern: '55 * * * *' },
			removeOnComplete: true,
		});

		this.systemQueue.add('resyncCharts', {
		}, {
			repeat: { pattern: '0 0 * * *' },
			removeOnComplete: true,
		});

		this.systemQueue.add('cleanCharts', {
		}, {
			repeat: { pattern: '0 0 * * *' },
			removeOnComplete: true,
		});

		this.systemQueue.add('aggregateRetention', {
		}, {
			repeat: { pattern: '0 0 * * *' },
			removeOnComplete: true,
		});

		this.systemQueue.add('clean', {
		}, {
			repeat: { pattern: '0 0 * * *' },
			removeOnComplete: true,
		});

		this.systemQueue.add('checkExpiredMutings', {
		}, {
			repeat: { pattern: '*/5 * * * *' },
			removeOnComplete: true,
		});

		this.systemQueue.add('bakeBufferedReactions', {
		}, {
			repeat: { pattern: '0 0 * * *' },
			removeOnComplete: true,
		});

		this.systemQueue.add('checkModeratorsActivity', {
		}, {
			// 毎時30分に起動
			repeat: { pattern: '30 * * * *' },
			removeOnComplete: true,
		});
	}

	@bindThis
	public deliver(user: ThinUser, content: IActivity | null, to: string | null, isSharedInbox: boolean) {
		if (content == null) return null;
		if (to == null) return null;

		const contentBody = JSON.stringify(content);
		const digest = ApRequestCreator.createDigest(contentBody);

		const data: DeliverJobData = {
			user: {
				id: user.id,
			},
			content: contentBody,
			digest,
			to,
			isSharedInbox,
		};

		return this.deliverQueue.add(to, data, {
			attempts: this.config.deliverJobMaxAttempts ?? 12,
			backoff: {
				type: 'custom',
			},
			removeOnComplete: true,
			removeOnFail: true,
		});
	}

	/**
	 * ApDeliverManager-DeliverManager.execute()からinboxesを突っ込んでaddBulkしたい
	 * @param user `{ id: string; }` この関数ではThinUserに変換しないので前もって変換してください
	 * @param content IActivity | null
	 * @param inboxes `Map<string, boolean>` / key: to (inbox url), value: isSharedInbox (whether it is sharedInbox)
	 * @returns void
	 */
	@bindThis
	public async deliverMany(user: ThinUser, content: IActivity | null, inboxes: Map<string, boolean>) {
		if (content == null) return null;
		const contentBody = JSON.stringify(content);
		const digest = ApRequestCreator.createDigest(contentBody);

		const opts = {
			attempts: this.config.deliverJobMaxAttempts ?? 12,
			backoff: {
				type: 'custom',
			},
			removeOnComplete: true,
			removeOnFail: true,
		};

		await this.deliverQueue.addBulk(Array.from(inboxes.entries(), d => ({
			name: d[0],
			data: {
				user,
				content: contentBody,
				digest,
				to: d[0],
				isSharedInbox: d[1],
			} as DeliverJobData,
			opts,
		})));

		return;
	}

	@bindThis
	public inbox(activity: IActivity, signature: httpSignature.IParsedSignature) {
		const data = {
			activity: activity,
			signature,
		};

		return this.inboxQueue.add('', data, {
			attempts: this.config.inboxJobMaxAttempts ?? 8,
			backoff: {
				type: 'custom',
			},
			removeOnComplete: true,
			removeOnFail: true,
		});
	}

	@bindThis
	public createDeleteDriveFilesJob(user: ThinUser) {
		return this.dbQueue.add('deleteDriveFiles', {
			user: { id: user.id },
		}, {
			removeOnComplete: true,
			removeOnFail: true,
		});
	}

	@bindThis
	public createExportCustomEmojisJob(user: ThinUser) {
		return this.dbQueue.add('exportCustomEmojis', {
			user: { id: user.id },
		}, {
			removeOnComplete: true,
			removeOnFail: true,
		});
	}

	@bindThis
	public createExportAccountDataJob(user: ThinUser) {
		return this.dbQueue.add('exportAccountData', {
			user: { id: user.id },
		}, {
			removeOnComplete: true,
			removeOnFail: true,
		});
	}

	@bindThis
	public createExportNotesJob(user: ThinUser) {
		return this.dbQueue.add('exportNotes', {
			user: { id: user.id },
		}, {
			removeOnComplete: true,
			removeOnFail: true,
		});
	}

	@bindThis
	public createExportClipsJob(user: ThinUser) {
		return this.dbQueue.add('exportClips', {
			user: { id: user.id },
		}, {
			removeOnComplete: true,
			removeOnFail: true,
		});
	}

	@bindThis
	public createExportFavoritesJob(user: ThinUser) {
		return this.dbQueue.add('exportFavorites', {
			user: { id: user.id },
		}, {
			removeOnComplete: true,
			removeOnFail: true,
		});
	}

	@bindThis
	public createExportFollowingJob(user: ThinUser, excludeMuting = false, excludeInactive = false) {
		return this.dbQueue.add('exportFollowing', {
			user: { id: user.id },
			excludeMuting,
			excludeInactive,
		}, {
			removeOnComplete: true,
			removeOnFail: true,
		});
	}

	@bindThis
	public createExportMuteJob(user: ThinUser) {
		return this.dbQueue.add('exportMuting', {
			user: { id: user.id },
		}, {
			removeOnComplete: true,
			removeOnFail: true,
		});
	}

	@bindThis
	public createExportBlockingJob(user: ThinUser) {
		return this.dbQueue.add('exportBlocking', {
			user: { id: user.id },
		}, {
			removeOnComplete: true,
			removeOnFail: true,
		});
	}

	@bindThis
	public createExportUserListsJob(user: ThinUser) {
		return this.dbQueue.add('exportUserLists', {
			user: { id: user.id },
		}, {
			removeOnComplete: true,
			removeOnFail: true,
		});
	}

	@bindThis
	public createExportAntennasJob(user: ThinUser) {
		return this.dbQueue.add('exportAntennas', {
			user: { id: user.id },
		}, {
			removeOnComplete: true,
			removeOnFail: true,
		});
	}

	@bindThis
	public createImportFollowingJob(user: ThinUser, fileId: MiDriveFile['id'], withReplies?: boolean) {
		return this.dbQueue.add('importFollowing', {
			user: { id: user.id },
			fileId: fileId,
			withReplies,
		}, {
			removeOnComplete: true,
			removeOnFail: true,
		});
	}

	@bindThis
	public createImportNotesJob(user: ThinUser, fileId: MiDriveFile['id'], type: string | null | undefined) {
		return this.dbQueue.add('importNotes', {
			user: { id: user.id },
			fileId: fileId,
			type: type,
		}, {
			removeOnComplete: true,
			removeOnFail: true,
		});
	}

	@bindThis
	public createImportTweetsToDbJob(user: ThinUser, targets: string[], note: MiNote['id'] | null) {
		const jobs = targets.map(rel => this.generateToDbJobData('importTweetsToDb', { user, target: rel, note }));
		return this.dbQueue.addBulk(jobs);
	}

	@bindThis
	public createImportMastoToDbJob(user: ThinUser, targets: string[], note: MiNote['id'] | null) {
		const jobs = targets.map(rel => this.generateToDbJobData('importMastoToDb', { user, target: rel, note }));
		return this.dbQueue.addBulk(jobs);
	}

	@bindThis
	public createImportPleroToDbJob(user: ThinUser, targets: string[], note: MiNote['id'] | null) {
		const jobs = targets.map(rel => this.generateToDbJobData('importPleroToDb', { user, target: rel, note }));
		return this.dbQueue.addBulk(jobs);
	}

	@bindThis
	public createImportKeyNotesToDbJob(user: ThinUser, targets: string[], note: MiNote['id'] | null) {
		const jobs = targets.map(rel => this.generateToDbJobData('importKeyNotesToDb', { user, target: rel, note }));
		return this.dbQueue.addBulk(jobs);
	}

	@bindThis
	public createImportIGToDbJob(user: ThinUser, targets: string[]) {
		const jobs = targets.map(rel => this.generateToDbJobData('importIGToDb', { user, target: rel }));
		return this.dbQueue.addBulk(jobs);
	}

	@bindThis
	public createImportFBToDbJob(user: ThinUser, targets: string[]) {
		const jobs = targets.map(rel => this.generateToDbJobData('importFBToDb', { user, target: rel }));
		return this.dbQueue.addBulk(jobs);
	}

	@bindThis
	public createImportFollowingToDbJob(user: ThinUser, targets: string[], withReplies?: boolean) {
		const jobs = targets.map(rel => this.generateToDbJobData('importFollowingToDb', { user, target: rel, withReplies }));
		return this.dbQueue.addBulk(jobs);
	}

	@bindThis
	public createImportMutingJob(user: ThinUser, fileId: MiDriveFile['id']) {
		return this.dbQueue.add('importMuting', {
			user: { id: user.id },
			fileId: fileId,
		}, {
			removeOnComplete: true,
			removeOnFail: true,
		});
	}

	@bindThis
	public createImportBlockingJob(user: ThinUser, fileId: MiDriveFile['id']) {
		return this.dbQueue.add('importBlocking', {
			user: { id: user.id },
			fileId: fileId,
		}, {
			removeOnComplete: true,
			removeOnFail: true,
		});
	}

	@bindThis
	public createImportBlockingToDbJob(user: ThinUser, targets: string[]) {
		const jobs = targets.map(rel => this.generateToDbJobData('importBlockingToDb', { user, target: rel }));
		return this.dbQueue.addBulk(jobs);
	}

	@bindThis
	private generateToDbJobData<T extends 'importFollowingToDb' | 'importBlockingToDb' | 'importTweetsToDb' | 'importIGToDb' | 'importFBToDb' | 'importMastoToDb' | 'importPleroToDb' | 'importKeyNotesToDb', D extends DbJobData<T>>(name: T, data: D): {
		name: string,
		data: D,
		opts: Bull.JobsOptions,
	} {
		return {
			name,
			data,
			opts: {
				removeOnComplete: true,
				removeOnFail: true,
			},
		};
	}

	@bindThis
	public createImportUserListsJob(user: ThinUser, fileId: MiDriveFile['id']) {
		return this.dbQueue.add('importUserLists', {
			user: { id: user.id },
			fileId: fileId,
		}, {
			removeOnComplete: true,
			removeOnFail: true,
		});
	}

	@bindThis
	public createImportCustomEmojisJob(user: ThinUser, fileId: MiDriveFile['id']) {
		return this.dbQueue.add('importCustomEmojis', {
			user: { id: user.id },
			fileId: fileId,
		}, {
			removeOnComplete: true,
			removeOnFail: true,
		});
	}

	@bindThis
	public createImportAntennasJob(user: ThinUser, antenna: Antenna) {
		return this.dbQueue.add('importAntennas', {
			user: { id: user.id },
			antenna,
		}, {
			removeOnComplete: true,
			removeOnFail: true,
		});
	}

	@bindThis
	public createDeleteAccountJob(user: ThinUser, opts: { soft?: boolean; } = {}) {
		return this.dbQueue.add('deleteAccount', {
			user: { id: user.id },
			soft: opts.soft,
		}, {
			removeOnComplete: true,
			removeOnFail: true,
		});
	}

	@bindThis
	public createFollowJob(followings: { from: ThinUser, to: ThinUser, requestId?: string, silent?: boolean, withReplies?: boolean }[]) {
		const jobs = followings.map(rel => this.generateRelationshipJobData('follow', rel));
		return this.relationshipQueue.addBulk(jobs);
	}

	@bindThis
	public createUnfollowJob(followings: { from: ThinUser, to: ThinUser, requestId?: string }[]) {
		const jobs = followings.map(rel => this.generateRelationshipJobData('unfollow', rel));
		return this.relationshipQueue.addBulk(jobs);
	}

	@bindThis
	public createDelayedUnfollowJob(followings: { from: ThinUser, to: ThinUser, requestId?: string }[], delay: number) {
		const jobs = followings.map(rel => this.generateRelationshipJobData('unfollow', rel, { delay }));
		return this.relationshipQueue.addBulk(jobs);
	}

	@bindThis
	public createBlockJob(blockings: { from: ThinUser, to: ThinUser, silent?: boolean }[]) {
		const jobs = blockings.map(rel => this.generateRelationshipJobData('block', rel));
		return this.relationshipQueue.addBulk(jobs);
	}

	@bindThis
	public createUnblockJob(blockings: { from: ThinUser, to: ThinUser, silent?: boolean }[]) {
		const jobs = blockings.map(rel => this.generateRelationshipJobData('unblock', rel));
		return this.relationshipQueue.addBulk(jobs);
	}

	@bindThis
	private generateRelationshipJobData(name: 'follow' | 'unfollow' | 'block' | 'unblock', data: RelationshipJobData, opts: Bull.JobsOptions = {}): {
		name: string,
		data: RelationshipJobData,
		opts: Bull.JobsOptions,
	} {
		return {
			name,
			data: {
				from: { id: data.from.id },
				to: { id: data.to.id },
				silent: data.silent,
				requestId: data.requestId,
				withReplies: data.withReplies,
			},
			opts: {
				removeOnComplete: true,
				removeOnFail: true,
				...opts,
			},
		};
	}

	@bindThis
	public createDeleteObjectStorageFileJob(key: string) {
		return this.objectStorageQueue.add('deleteFile', {
			key: key,
		}, {
			removeOnComplete: true,
			removeOnFail: true,
		});
	}

	@bindThis
	public createCleanRemoteFilesJob() {
		return this.objectStorageQueue.add('cleanRemoteFiles', {}, {
			removeOnComplete: true,
			removeOnFail: true,
		});
	}

	/**
	 * @see UserWebhookDeliverJobData
	 * @see UserWebhookDeliverProcessorService
	 */
	@bindThis
	public userWebhookDeliver<T extends WebhookEventTypes>(
		webhook: MiWebhook,
		type: T,
		content: UserWebhookPayload<T>,
		opts?: { attempts?: number },
	) {
		const data: UserWebhookDeliverJobData = {
			type,
			content,
			webhookId: webhook.id,
			userId: webhook.userId,
			to: webhook.url,
			secret: webhook.secret,
			createdAt: Date.now(),
			eventId: randomUUID(),
		};

		return this.userWebhookDeliverQueue.add(webhook.id, data, {
			attempts: opts?.attempts ?? 4,
			backoff: {
				type: 'custom',
			},
			removeOnComplete: true,
			removeOnFail: true,
		});
	}

	/**
	 * @see SystemWebhookDeliverJobData
	 * @see SystemWebhookDeliverProcessorService
	 */
	@bindThis
	public systemWebhookDeliver<T extends SystemWebhookEventType>(
		webhook: MiSystemWebhook,
		type: T,
		content: SystemWebhookPayload<T>,
		opts?: { attempts?: number },
	) {
		const data: SystemWebhookDeliverJobData = {
			type,
			content,
			webhookId: webhook.id,
			to: webhook.url,
			secret: webhook.secret,
			createdAt: Date.now(),
			eventId: randomUUID(),
		};

		return this.systemWebhookDeliverQueue.add(webhook.id, data, {
			attempts: opts?.attempts ?? 4,
			backoff: {
				type: 'custom',
			},
			removeOnComplete: true,
			removeOnFail: true,
		});
	}

	@bindThis
	public destroy() {
		this.deliverQueue.once('cleaned', (jobs, status) => {
			//deliverLogger.succ(`Cleaned ${jobs.length} ${status} jobs`);
		});
		this.deliverQueue.clean(0, 0, 'delayed');

		this.inboxQueue.once('cleaned', (jobs, status) => {
			//inboxLogger.succ(`Cleaned ${jobs.length} ${status} jobs`);
		});
		this.inboxQueue.clean(0, 0, 'delayed');
	}
}<|MERGE_RESOLUTION|>--- conflicted
+++ resolved
@@ -37,11 +37,7 @@
 } from './QueueModule.js';
 import type httpSignature from '@peertube/http-signature';
 import type * as Bull from 'bullmq';
-<<<<<<< HEAD
 import { MiNote } from '@/models/Note.js';
-import { type UserWebhookPayload } from './UserWebhookService.js';
-=======
->>>>>>> 763c7082
 
 @Injectable()
 export class QueueService {
