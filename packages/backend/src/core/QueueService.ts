--- conflicted
+++ resolved
@@ -35,11 +35,8 @@
 } from './QueueModule.js';
 import type httpSignature from '@peertube/http-signature';
 import type * as Bull from 'bullmq';
-<<<<<<< HEAD
 import { MiNote } from '@/models/Note.js';
-=======
 import { type UserWebhookPayload } from './UserWebhookService.js';
->>>>>>> a11b77a4
 
 @Injectable()
 export class QueueService {
