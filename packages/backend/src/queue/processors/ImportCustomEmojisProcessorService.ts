/*
 * SPDX-FileCopyrightText: syuilo and misskey-project
 * SPDX-License-Identifier: AGPL-3.0-only
 */

import * as fs from 'node:fs';
import { Inject, Injectable } from '@nestjs/common';
import { ZipReader } from 'slacc';
import { DI } from '@/di-symbols.js';
import type { EmojisRepository, DriveFilesRepository } from '@/models/_.js';
import type Logger from '@/logger.js';
import { CustomEmojiService } from '@/core/CustomEmojiService.js';
import { createTempDir } from '@/misc/create-temp.js';
import { DriveService } from '@/core/DriveService.js';
import { DownloadService } from '@/core/DownloadService.js';
import { bindThis } from '@/decorators.js';
import { QueueLoggerService } from '../QueueLoggerService.js';
import type * as Bull from 'bullmq';
import type { DbUserImportJobData } from '../types.js';

// TODO: 名前衝突時の動作を選べるようにする
@Injectable()
export class ImportCustomEmojisProcessorService {
	private logger: Logger;

	constructor(
		@Inject(DI.driveFilesRepository)
		private driveFilesRepository: DriveFilesRepository,

		@Inject(DI.emojisRepository)
		private emojisRepository: EmojisRepository,

		private customEmojiService: CustomEmojiService,
		private driveService: DriveService,
		private downloadService: DownloadService,
		private queueLoggerService: QueueLoggerService,
	) {
		this.logger = this.queueLoggerService.logger.createSubLogger('import-custom-emojis');
	}

	@bindThis
	public async process(job: Bull.Job<DbUserImportJobData>): Promise<void> {
		this.logger.info('Importing custom emojis ...');

		const file = await this.driveFilesRepository.findOneBy({
			id: job.data.fileId,
		});
		if (file == null) {
			return;
		}

		const [path, cleanup] = await createTempDir();

		this.logger.info(`Temp dir is ${path}`);

		const destPath = path + '/emojis.zip';

		try {
			fs.writeFileSync(destPath, '', 'binary');
			await this.downloadService.downloadUrl(file.url, destPath);
		} catch (e) { // TODO: 何度か再試行
			if (e instanceof Error || typeof e === 'string') {
				this.logger.error(e);
			}
			throw e;
		}

		const outputPath = path + '/emojis';
		try {
			this.logger.succ(`Unzipping to ${outputPath}`);
			ZipReader.withDestinationPath(outputPath).viaBuffer(await fs.promises.readFile(destPath));
			const metaRaw = fs.readFileSync(outputPath + '/meta.json', 'utf-8');
			const meta = JSON.parse(metaRaw);

			for (const record of meta.emojis) {
				if (!record.downloaded) continue;
				if (!/^[a-zA-Z0-9_]+?([a-zA-Z0-9\.]+)?$/.test(record.fileName)) {
					this.logger.error(`invalid filename: ${record.fileName}`);
					continue;
				}
				const emojiInfo = record.emoji;
				const nameNfc = emojiInfo.name.normalize('NFC');
				if (!/^[\p{Letter}\p{Number}\p{Mark}_+-]+$/u.test(nameNfc)) {
					this.logger.error(`invalid emojiname: ${nameNfc}`);
					continue;
				}
				const emojiPath = outputPath + '/' + record.fileName;
				await this.emojisRepository.delete({
					name: nameNfc,
				});

				try {
					const driveFile = await this.driveService.addFile({
						user: null,
						path: emojiPath,
						name: record.fileName,
						force: true,
					});
					await this.customEmojiService.add({
<<<<<<< HEAD
						name: nameNfc,
						category: emojiInfo.category?.normalize('NFC'),
						host: null,
						aliases: emojiInfo.aliases?.map((a: string) => a.normalize('NFC')),
						driveFile,
=======
						originalUrl: driveFile.url,
						publicUrl: driveFile.webpublicUrl ?? driveFile.url,
						fileType: driveFile.webpublicType ?? driveFile.type,
						name: emojiInfo.name,
						category: emojiInfo.category,
						host: null,
						aliases: emojiInfo.aliases,
>>>>>>> 31ccefa0
						license: emojiInfo.license,
						isSensitive: emojiInfo.isSensitive,
						localOnly: emojiInfo.localOnly,
						roleIdsThatCanBeUsedThisEmojiAsReaction: [],
					});
				} catch (e) {
					if (e instanceof Error || typeof e === 'string') {
						this.logger.error(`couldn't import ${emojiPath} for ${emojiInfo.name}: ${e}`);
					}
					continue;
				}
			}

			cleanup();

			this.logger.succ('Imported');
		} catch (e) {
			if (e instanceof Error || typeof e === 'string') {
				this.logger.error(e);
			}
			cleanup();
			throw e;
		}
	}
}<|MERGE_RESOLUTION|>--- conflicted
+++ resolved
@@ -97,13 +97,6 @@
 						force: true,
 					});
 					await this.customEmojiService.add({
-<<<<<<< HEAD
-						name: nameNfc,
-						category: emojiInfo.category?.normalize('NFC'),
-						host: null,
-						aliases: emojiInfo.aliases?.map((a: string) => a.normalize('NFC')),
-						driveFile,
-=======
 						originalUrl: driveFile.url,
 						publicUrl: driveFile.webpublicUrl ?? driveFile.url,
 						fileType: driveFile.webpublicType ?? driveFile.type,
@@ -111,7 +104,6 @@
 						category: emojiInfo.category,
 						host: null,
 						aliases: emojiInfo.aliases,
->>>>>>> 31ccefa0
 						license: emojiInfo.license,
 						isSensitive: emojiInfo.isSensitive,
 						localOnly: emojiInfo.localOnly,
