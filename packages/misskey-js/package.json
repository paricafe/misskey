{
	"type": "module",
	"name": "misskey-js",
<<<<<<< HEAD
	"version": "2024.10.1",
=======
	"version": "2024.10.2-alpha.1",
>>>>>>> ded6ef20
	"description": "Misskey SDK for JavaScript",
	"license": "MIT",
	"main": "./built/index.js",
	"types": "./built/index.d.ts",
	"exports": {
		".": {
			"import": "./built/index.js",
			"types": "./built/index.d.ts"
		},
		"./*": {
			"import": "./built/*",
			"types": "./built/*"
		}
	},
	"scripts": {
		"build": "node ./build.js",
		"watch": "nodemon -w package.json -e json --exec \"node ./build.js --watch\"",
		"tsd": "tsd",
		"api": "pnpm api-extractor run --local --verbose",
		"api-prod": "pnpm api-extractor run --verbose",
		"eslint": "eslint './**/*.{js,jsx,ts,tsx}'",
		"typecheck": "tsc --noEmit",
		"lint": "pnpm typecheck && pnpm eslint",
		"jest": "jest --coverage --detectOpenHandles",
		"test": "pnpm jest && pnpm tsd",
		"update-autogen-code": "pnpm --filter misskey-js-type-generator generate && ncp generator/built/autogen src/autogen"
	},
	"repository": {
		"type": "git",
		"url": "https://github.com/misskey-dev/misskey.git",
		"directory": "packages/misskey-js"
	},
	"devDependencies": {
		"@microsoft/api-extractor": "7.47.9",
		"@swc/jest": "0.2.36",
		"@types/jest": "29.5.13",
		"@types/node": "20.14.12",
		"@typescript-eslint/eslint-plugin": "7.17.0",
		"@typescript-eslint/parser": "7.17.0",
		"jest": "29.7.0",
		"jest-fetch-mock": "3.0.3",
		"jest-websocket-mock": "2.5.0",
		"mock-socket": "9.3.1",
		"ncp": "2.0.0",
		"nodemon": "3.1.7",
		"execa": "9.4.0",
		"tsd": "0.31.2",
		"typescript": "5.6.2",
		"esbuild": "0.23.1",
		"glob": "11.0.0"
	},
	"files": [
		"built"
	],
	"dependencies": {
		"@simplewebauthn/types": "10.0.0",
		"eventemitter3": "5.0.1",
		"reconnecting-websocket": "4.4.0"
	}
}<|MERGE_RESOLUTION|>--- conflicted
+++ resolved
@@ -1,11 +1,7 @@
 {
 	"type": "module",
 	"name": "misskey-js",
-<<<<<<< HEAD
-	"version": "2024.10.1",
-=======
 	"version": "2024.10.2-alpha.1",
->>>>>>> ded6ef20
 	"description": "Misskey SDK for JavaScript",
 	"license": "MIT",
 	"main": "./built/index.js",
