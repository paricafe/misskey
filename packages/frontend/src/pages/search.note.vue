<!--
SPDX-FileCopyrightText: syuilo and misskey-project
SPDX-License-Identifier: AGPL-3.0-only
-->

<template>
<div class="_gaps">
	<div class="_gaps">
		<MkInput
			v-model="searchQuery"
			large
			autofocus
			type="search"
			@enter.prevent="search"
		>
			<template #prefix><i class="ti ti-search"></i></template>
		</MkInput>
		<MkFoldableSection expanded>
			<template #header>{{ i18n.ts.options }}</template>

			<div class="_gaps_m">
				<MkRadios v-model="searchScope">
					<option v-if="instance.federation !== 'none' && noteSearchableScope === 'global'" value="all">{{ i18n.ts._search.searchScopeAll }}</option>
					<option value="local">{{ instance.federation === 'none' ? i18n.ts._search.searchScopeAll : i18n.ts._search.searchScopeLocal }}</option>
					<option v-if="instance.federation !== 'none' && noteSearchableScope === 'global'" value="server">{{ i18n.ts._search.searchScopeServer }}</option>
					<option value="user">{{ i18n.ts._search.searchScopeUser }}</option>
				</MkRadios>

				<div v-if="instance.federation !== 'none' && searchScope === 'server'" :class="$style.subOptionRoot">
					<MkInput
						v-model="hostInput"
						:placeholder="i18n.ts._search.serverHostPlaceholder"
						@enter.prevent="search"
					>
						<template #label>{{ i18n.ts._search.pleaseEnterServerHost }}</template>
						<template #prefix><i class="ti ti-server"></i></template>
					</MkInput>
				</div>

				<div v-if="searchScope === 'user'" :class="$style.subOptionRoot">
					<div :class="$style.userSelectLabel">{{ i18n.ts._search.pleaseSelectUser }}</div>
					<div class="_gaps">
						<div v-if="user == null" :class="$style.userSelectButtons">
							<div v-if="$i != null">
								<MkButton
									transparent
									:class="$style.userSelectButton"
									@click="selectSelf"
								>
									<div :class="$style.userSelectButtonInner">
										<span><i class="ti ti-plus"></i><i class="ti ti-user"></i></span>
										<span>{{ i18n.ts.selectSelf }}</span>
									</div>
								</MkButton>
							</div>
							<div :style="$i == null ? 'grid-column: span 2;' : undefined">
								<MkButton
									transparent
									:class="$style.userSelectButton"
									@click="selectUser"
								>
									<div :class="$style.userSelectButtonInner">
										<span><i class="ti ti-plus"></i></span>
										<span>{{ i18n.ts.selectUser }}</span>
									</div>
								</MkButton>
							</div>
						</div>
						<div v-else :class="$style.userSelectedButtons">
							<div style="overflow: hidden;">
								<MkUserCardMini
									:user="user"
									:withChart="false"
									:class="$style.userSelectedCard"
								/>
							</div>
							<div>
								<button
									class="_button"
									:class="$style.userSelectedRemoveButton"
									@click="removeUser"
								>
									<i class="ti ti-x"></i>
								</button>
							</div>
						</div>
					</div>
				</div>
			</div>
		</MkFoldableSection>
		<div>
			<MkButton
				large
				primary
				gradate
				rounded
				:disabled="searchParams == null"
				style="margin: 0 auto;"
				@click="search"
			>
				{{ i18n.ts.search }}
			</MkButton>
		</div>
	</div>

	<MkFoldableSection v-if="notePagination">
		<template #header>{{ i18n.ts.searchResult }}</template>
		<MkNotes :key="`searchNotes:${key}`" :pagination="notePagination"/>
	</MkFoldableSection>
</div>
</template>

<script lang="ts" setup>
import { computed, ref, shallowRef, toRef } from 'vue';
import type * as Misskey from 'misskey-js';
import type { Paging } from '@/components/MkPagination.vue';
import { $i } from '@/account.js';
import { host as localHost } from '@@/js/config.js';
import { i18n } from '@/i18n.js';
import { instance } from '@/instance.js';
import * as os from '@/os.js';
import { misskeyApi } from '@/scripts/misskey-api.js';
import { useRouter } from '@/router/supplier.js';
import MkButton from '@/components/MkButton.vue';
import MkFoldableSection from '@/components/MkFoldableSection.vue';
import MkInput from '@/components/MkInput.vue';
import MkNotes from '@/components/MkNotes.vue';
import MkRadios from '@/components/MkRadios.vue';
import MkUserCardMini from '@/components/MkUserCardMini.vue';

const props = withDefaults(defineProps<{
	query?: string;
	userId?: string;
	username?: string;
	host?: string | null;
}>(), {
	query: '',
	userId: undefined,
	username: undefined,
	host: '',
});

const router = useRouter();

const key = ref(0);
const notePagination = ref<Paging<'notes/search'>>();

const searchQuery = ref(toRef(props, 'query').value);
const hostInput = ref(toRef(props, 'host').value);

const user = shallowRef<Misskey.entities.UserDetailed | null>(null);

// eslint-disable-next-line @typescript-eslint/no-unnecessary-condition
const noteSearchableScope = instance.noteSearchableScope ?? 'local';

//#region set user
let fetchedUser: Misskey.entities.UserDetailed | null = null;

if (props.userId) {
	fetchedUser = await misskeyApi('users/show', {
		userId: props.userId,
	}).catch(() => null);
}

if (props.username && fetchedUser == null) {
	fetchedUser = await misskeyApi('users/show', {
		username: props.username,
		...(props.host ? { host: props.host } : {}),
	}).catch(() => null);
}

if (fetchedUser != null) {
	if (!(noteSearchableScope === 'local' && fetchedUser.host != null)) {
		user.value = fetchedUser;
	}
}
//#endregion

const searchScope = ref<'all' | 'local' | 'server' | 'user'>((() => {
	if (user.value != null) return 'user';
	if (noteSearchableScope === 'local') return 'local';
	if (hostInput.value) return 'server';
	return 'all';
})());

type SearchParams = {
	readonly query: string;
	readonly host?: string;
	readonly userId?: string;
};

const fixHostIfLocal = (target: string | null | undefined) => {
	if (!target || target === localHost) return '.';
	return target;
};

const searchParams = computed<SearchParams | null>(() => {
	const trimmedQuery = searchQuery.value.trim();
	if (!trimmedQuery) return null;

	if (searchScope.value === 'user') {
		if (user.value == null) return null;
		return {
			query: trimmedQuery,
			host: fixHostIfLocal(user.value.host),
			userId: user.value.id,
		};
	}

	if (instance.federation !== 'none' && searchScope.value === 'server') {
		let trimmedHost = hostInput.value?.trim();
		if (!trimmedHost) return null;
		if (trimmedHost.startsWith('https://') || trimmedHost.startsWith('http://')) {
			try {
				trimmedHost = new URL(trimmedHost).host;
			} catch (err) { /* empty */ }
		}
		return {
			query: trimmedQuery,
			host: fixHostIfLocal(trimmedHost),
		};
	}

	if (instance.federation === 'none' || searchScope.value === 'local') {
		return {
			query: trimmedQuery,
			host: '.',
		};
	}

	return {
		query: trimmedQuery,
	};
});

function selectUser() {
	os.selectUser({
		includeSelf: true,
		localOnly: instance.noteSearchableScope === 'local',
	}).then(_user => {
		user.value = _user;
	});
}

function selectSelf() {
	user.value = $i;
}

function removeUser() {
	user.value = null;
}

async function search() {
	if (searchParams.value == null) return;

	//#region AP lookup
	if (searchParams.value.query.startsWith('https://') && !searchParams.value.query.includes(' ')) {
		const confirm = await os.confirm({
			type: 'info',
			text: i18n.ts.lookupConfirm,
		});
		if (!confirm.canceled) {
			const promise = misskeyApi('ap/show', {
				uri: searchParams.value.query,
			});

			os.promiseDialog(promise, null, null, i18n.ts.fetchingAsApObject);

			const res = await promise;

			if (res.type === 'User') {
				router.push(`/@${res.object.username}@${res.object.host}`);
			// eslint-disable-next-line @typescript-eslint/no-unnecessary-condition
			} else if (res.type === 'Note') {
				router.push(`/notes/${res.object.id}`);
			}

			return;
		}
	}
	//#endregion

	if (searchParams.value.query.length > 1 && !searchParams.value.query.includes(' ')) {
		if (searchParams.value.query.startsWith('@')) {
			const confirm = await os.confirm({
				type: 'info',
				text: i18n.ts.lookupConfirm,
			});
			if (!confirm.canceled) {
<<<<<<< HEAD
				if (query.endsWith('.bsky.social')) {
					// convert to bsky bridge
					router.push(`/${query}@bsky.brid.gy`);
				} else {
					router.push(`/${query}`);
				}
=======
				router.push(`/${searchParams.value.query}`);
>>>>>>> a3bba23b
				return;
			}
		}

		if (searchParams.value.query.startsWith('#')) {
			const confirm = await os.confirm({
				type: 'info',
				text: i18n.ts.openTagPageConfirm,
			});
			if (!confirm.canceled) {
				router.push(`/tags/${encodeURIComponent(searchParams.value.query.substring(1))}`);
				return;
			}
		}
	}

	notePagination.value = {
		endpoint: 'notes/search',
		limit: 10,
		params: {
			...searchParams.value,
		},
	};

	key.value++;
}
</script>
<style lang="scss" module>
.subOptionRoot {
	background: var(--MI_THEME-panel);
	border-radius: var(--MI-radius);
	padding: var(--MI-margin);
}

.userSelectLabel {
	font-size: 0.85em;
	padding: 0 0 8px;
	user-select: none;
}

.userSelectButtons {
	display: grid;
	grid-template-columns: auto 1fr;
	gap: 16px;
}

.userSelectButton {
	width: 100%;
	height: 100%;
	padding: 12px;
	border: 2px dashed var(--MI_THEME-fgTransparent);
}

.userSelectButtonInner {
	display: flex;
	flex-direction: column;
	align-items: center;
	justify-content: space-between;
	min-height: 38px;
}

.userSelectedButtons {
	display: grid;
	grid-template-columns: 1fr auto;
	align-items: center;
}

.userSelectedRemoveButton {
	width: 32px;
	height: 32px;
	color: #ff2a2a;
}
</style><|MERGE_RESOLUTION|>--- conflicted
+++ resolved
@@ -112,10 +112,10 @@
 
 <script lang="ts" setup>
 import { computed, ref, shallowRef, toRef } from 'vue';
+import { host as localHost } from '@@/js/config.js';
 import type * as Misskey from 'misskey-js';
 import type { Paging } from '@/components/MkPagination.vue';
 import { $i } from '@/account.js';
-import { host as localHost } from '@@/js/config.js';
 import { i18n } from '@/i18n.js';
 import { instance } from '@/instance.js';
 import * as os from '@/os.js';
@@ -150,7 +150,6 @@
 
 const user = shallowRef<Misskey.entities.UserDetailed | null>(null);
 
-// eslint-disable-next-line @typescript-eslint/no-unnecessary-condition
 const noteSearchableScope = instance.noteSearchableScope ?? 'local';
 
 //#region set user
@@ -270,7 +269,6 @@
 
 			if (res.type === 'User') {
 				router.push(`/@${res.object.username}@${res.object.host}`);
-			// eslint-disable-next-line @typescript-eslint/no-unnecessary-condition
 			} else if (res.type === 'Note') {
 				router.push(`/notes/${res.object.id}`);
 			}
@@ -287,16 +285,12 @@
 				text: i18n.ts.lookupConfirm,
 			});
 			if (!confirm.canceled) {
-<<<<<<< HEAD
-				if (query.endsWith('.bsky.social')) {
+				if (searchParams.value.query.endsWith('.bsky.social')) {
 					// convert to bsky bridge
-					router.push(`/${query}@bsky.brid.gy`);
+					router.push(`/${searchParams.value.query}@bsky.brid.gy`);
 				} else {
-					router.push(`/${query}`);
+					router.push(`/${searchParams.value.query}`);
 				}
-=======
-				router.push(`/${searchParams.value.query}`);
->>>>>>> a3bba23b
 				return;
 			}
 		}
