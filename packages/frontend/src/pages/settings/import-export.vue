--- conflicted
+++ resolved
@@ -4,79 +4,49 @@
 -->
 
 <template>
-<<<<<<< HEAD
-<div class="_gaps_m">
-	<FormSection first>
-		<template #label><i class="ti ti-package"></i> {{ i18n.ts._dataRequest.lable }}</template>
-		<div class="_gap_s">
-			<MkFolder>
-				<template #icon><i class="ti ti-download"></i></template>
-				<template #label>{{ i18n.ts._dataRequest.title }}</template>
-
-				<div class="_gaps_m">
-					<FormInfo warn>{{ i18n.ts._dataRequest.warn }}</FormInfo>
-					<FormInfo>{{ i18n.ts._dataRequest.text }}</FormInfo>
-					<MkButton primary @click="exportData">{{ i18n.ts._dataRequest.button }}</MkButton>
-				</div>
-			</MkFolder>
-		</div>
-	</FormSection>
-	<FormSection>
-		<template #label><i class="ti ti-pencil"></i> {{ i18n.ts._exportOrImport.allNotes }}</template>
-		<div class="_gaps_s">
-			<MkFolder>
-				<template #label>{{ i18n.ts.export }}</template>
-				<template #icon><i class="ti ti-download"></i></template>
-				<MkButton primary :class="$style.button" inline @click="exportNotes()"><i class="ti ti-download"></i> {{ i18n.ts.export }}</MkButton>
-			</MkFolder>
-			<MkFolder v-if="$i && $i.policies.canImportNotes">
-				<template #label>{{ i18n.ts.import }}</template>
-				<template #icon><i class="ti ti-upload"></i></template>
-				<MkRadios v-model="noteType" style="padding-bottom: 8px;" small>
-					<template #label>Origin</template>
-					<option value="Misskey">Misskey/Firefish</option>
-					<option value="Mastodon">Mastodon/Pleroma/Akkoma</option>
-					<option value="Twitter">Twitter</option>
-					<option value="Instagram">Instagram</option>
-					<option value="Facebook">Facebook</option>
-				</MkRadios>
-				<MkButton primary :class="$style.button" inline @click="importNotes($event)"><i class="ti ti-upload"></i> {{ i18n.ts.import }}</MkButton>
-			</MkFolder>
-		</div>
-	</FormSection>
-	<FormSection>
-		<template #label><i class="ti ti-star"></i> {{ i18n.ts._exportOrImport.favoritedNotes }}</template>
-		<MkFolder>
-			<template #label>{{ i18n.ts.export }}</template>
-			<template #icon><i class="ti ti-download"></i></template>
-			<MkButton primary :class="$style.button" inline @click="exportFavorites()"><i class="ti ti-download"></i> {{ i18n.ts.export }}</MkButton>
-		</MkFolder>
-	</FormSection>
-	<FormSection>
-		<template #label><i class="ti ti-star"></i> {{ i18n.ts._exportOrImport.clips }}</template>
-		<MkFolder>
-			<template #label>{{ i18n.ts.export }}</template>
-			<template #icon><i class="ti ti-download"></i></template>
-			<MkButton primary :class="$style.button" inline @click="exportClips()"><i class="ti ti-download"></i> {{ i18n.ts.export }}</MkButton>
-		</MkFolder>
-	</FormSection>
-	<FormSection>
-		<template #label><i class="ti ti-users"></i> {{ i18n.ts._exportOrImport.followingList }}</template>
-		<div class="_gaps_s">
-			<MkFolder>
-				<template #label>{{ i18n.ts.export }}</template>
-				<template #icon><i class="ti ti-download"></i></template>
-=======
 <SearchMarker path="/settings/import-export" :label="i18n.ts.importAndExport" :keywords="['import', 'export', 'data']" icon="ti ti-package">
 	<div class="_gaps_m">
+		<SearchMarker :keywords="['data']">
+			<FormSection first>
+				<template #label><i class="ti ti-package"></i> {{ i18n.ts._dataRequest.lable }}</template>
+				<div class="_gap_s">
+					<MkFolder>
+						<template #icon><i class="ti ti-download"></i></template>
+						<template #label>{{ i18n.ts._dataRequest.title }}</template>
+
+						<div class="_gaps_m">
+							<FormInfo warn>{{ i18n.ts._dataRequest.warn }}</FormInfo>
+							<FormInfo>{{ i18n.ts._dataRequest.text }}</FormInfo>
+							<MkButton primary @click="exportData">{{ i18n.ts._dataRequest.button }}</MkButton>
+						</div>
+					</MkFolder>
+				</div>
+			</FormSection>
+		</SearchMarker>
+
 		<SearchMarker :keywords="['notes']">
-			<FormSection first>
-				<template #label><i class="ti ti-pencil"></i> <SearchLabel>{{ i18n.ts._exportOrImport.allNotes }}</SearchLabel></template>
-				<MkFolder>
-					<template #label>{{ i18n.ts.export }}</template>
-					<template #icon><i class="ti ti-download"></i></template>
-					<MkButton primary :class="$style.button" inline @click="exportNotes()"><i class="ti ti-download"></i> {{ i18n.ts.export }}</MkButton>
-				</MkFolder>
+			<FormSection>
+				<template #label><i class="ti ti-pencil"></i> {{ i18n.ts._exportOrImport.allNotes }}</template>
+				<div class="_gaps_s">
+					<MkFolder>
+						<template #label>{{ i18n.ts.export }}</template>
+						<template #icon><i class="ti ti-download"></i></template>
+						<MkButton primary :class="$style.button" inline @click="exportNotes()"><i class="ti ti-download"></i> {{ i18n.ts.export }}</MkButton>
+					</MkFolder>
+					<MkFolder v-if="$i && $i.policies.canImportNotes">
+						<template #label>{{ i18n.ts.import }}</template>
+						<template #icon><i class="ti ti-upload"></i></template>
+						<MkRadios v-model="noteType" style="padding-bottom: 8px;" small>
+							<template #label>Origin</template>
+							<option value="Misskey">Misskey/Firefish</option>
+							<option value="Mastodon">Mastodon/Pleroma/Akkoma</option>
+							<option value="Twitter">Twitter</option>
+							<option value="Instagram">Instagram</option>
+							<option value="Facebook">Facebook</option>
+						</MkRadios>
+						<MkButton primary :class="$style.button" inline @click="importNotes($event)"><i class="ti ti-upload"></i> {{ i18n.ts.import }}</MkButton>
+					</MkFolder>
+				</div>
 			</FormSection>
 		</SearchMarker>
 
@@ -188,7 +158,6 @@
 		<SearchMarker :keywords="['antennas']">
 			<FormSection>
 				<template #label><i class="ti ti-antenna"></i> <SearchLabel>{{ i18n.ts.antennas }}</SearchLabel></template>
->>>>>>> bee4db82
 				<div class="_gaps_s">
 					<MkFolder>
 						<template #label>{{ i18n.ts.export }}</template>
@@ -208,7 +177,7 @@
 </template>
 
 <script lang="ts" setup>
-import { ref, computed } from 'vue';
+import { ref } from 'vue';
 import MkButton from '@/components/MkButton.vue';
 import FormSection from '@/components/form/section.vue';
 import FormInfo from '@/components/MkInfo.vue';
@@ -263,6 +232,14 @@
 	});
 };
 
+const importNotes = async (ev) => {
+	const file = await selectFile(ev.currentTarget ?? ev.target);
+	misskeyApi('i/import-notes', {
+		fileId: file.id,
+		type: noteType.value,
+	}).then(onImportSuccess).catch(onError);
+};
+
 const exportNotes = () => {
 	misskeyApi('i/export-notes', {}).then(onExportSuccess).catch(onError);
 };
@@ -307,14 +284,6 @@
 	}).then(onImportSuccess).catch(onError);
 };
 
-const importNotes = async (ev) => {
-	const file = await selectFile(ev.currentTarget ?? ev.target);
-	misskeyApi('i/import-notes', {
-		fileId: file.id,
-		type: noteType.value,
-	}).then(onImportSuccess).catch(onError);
-};
-
 const importUserLists = async (ev) => {
 	const file = await selectFile(ev.currentTarget ?? ev.target);
 	misskeyApi('i/import-user-lists', { fileId: file.id }).then(onImportSuccess).catch(onError);
@@ -335,9 +304,9 @@
 	misskeyApi('i/import-antennas', { fileId: file.id }).then(onImportSuccess).catch(onError);
 };
 
-const headerActions = computed(() => []);
-
-const headerTabs = computed(() => []);
+//const headerActions = computed(() => []);
+
+//const headerTabs = computed(() => []);
 
 definePageMetadata(() => ({
 	title: i18n.ts.importAndExport,
