/*
 * SPDX-FileCopyrightText: syuilo and other misskey contributors
 * SPDX-License-Identifier: AGPL-3.0-only
 */

import { markRaw, ref } from 'vue';
import * as Misskey from 'misskey-js';
import { miLocalStorage } from './local-storage';
import { Storage } from '@/pizzax.js';

interface PostFormAction {
	title: string,
	handler: <T>(form: T, update: (key: unknown, value: unknown) => void) => void;
}

interface UserAction {
	title: string,
	handler: (user: Misskey.entities.UserDetailed) => void;
}

interface NoteAction {
	title: string,
	handler: (note: Misskey.entities.Note) => void;
}

interface NoteViewInterruptor {
	handler: (note: Misskey.entities.Note) => unknown;
}

interface NotePostInterruptor {
	handler: (note: FIXME) => unknown;
}

interface PageViewInterruptor {
	handler: (page: Misskey.entities.Page) => unknown;
}

export const postFormActions: PostFormAction[] = [];
export const userActions: UserAction[] = [];
export const noteActions: NoteAction[] = [];
export const noteViewInterruptors: NoteViewInterruptor[] = [];
export const notePostInterruptors: NotePostInterruptor[] = [];
export const pageViewInterruptors: PageViewInterruptor[] = [];

// TODO: それぞれいちいちwhereとかdefaultというキーを付けなきゃいけないの冗長なのでなんとかする(ただ型定義が面倒になりそう)
//       あと、現行の定義の仕方なら「whereが何であるかに関わらずキー名の重複不可」という制約を付けられるメリットもあるからそのメリットを引き継ぐ方法も考えないといけない
export const defaultStore = markRaw(new Storage('base', {
	accountSetupWizard: {
		where: 'account',
		default: 0,
	},
	timelineTutorial: {
		where: 'account',
		default: 0,
	},
	keepCw: {
		where: 'account',
		default: true,
	},
	showFullAcct: {
		where: 'account',
		default: false,
	},
	collapseRenotes: {
		where: 'account',
		default: true,
	},
	rememberNoteVisibility: {
		where: 'account',
		default: false,
	},
	defaultNoteVisibility: {
		where: 'account',
		default: 'public',
	},
	defaultNoteLocalOnly: {
		where: 'account',
		default: false,
	},
	uploadFolder: {
		where: 'account',
		default: null as string | null,
	},
	pastedFileName: {
		where: 'account',
		default: 'yyyy-MM-dd HH-mm-ss [{{number}}]',
	},
	keepOriginalUploading: {
		where: 'account',
		default: false,
	},
	memo: {
		where: 'account',
		default: null,
	},
	reactions: {
		where: 'account',
		default: ['👍', '❤️', '😆', '🤔', '😮', '🎉', '💢', '😥', '😇', '🍮'],
	},
	reactionAcceptance: {
		where: 'account',
		default: 'nonSensitiveOnly' as 'likeOnly' | 'likeOnlyForRemote' | 'nonSensitiveOnly' | 'nonSensitiveOnlyForLocalLikeOnlyForRemote' | null,
	},
	mutedWords: {
		where: 'account',
		default: [],
	},
	mutedAds: {
		where: 'account',
		default: [] as string[],
	},
	showTimelineReplies: {
		where: 'account',
		default: false,
	},

	menu: {
		where: 'deviceAccount',
		default: [
			'notifications',
			'clips',
			'drive',
			'followRequests',
			'-',
			'explore',
			'announcements',
			'search',
			'-',
			'ui',
		],
	},
	visibility: {
		where: 'deviceAccount',
		default: 'public' as 'public' | 'home' | 'followers' | 'specified',
	},
	localOnly: {
		where: 'deviceAccount',
		default: false,
	},
	showPreview: {
		where: 'device',
		default: false,
	},
	statusbars: {
		where: 'deviceAccount',
		default: [] as {
			name: string;
			id: string;
			type: string;
			size: 'verySmall' | 'small' | 'medium' | 'large' | 'veryLarge';
			black: boolean;
			props: Record<string, any>;
		}[],
	},
	widgets: {
		where: 'account',
		default: [] as {
			name: string;
			id: string;
			place: string | null;
			data: Record<string, any>;
		}[],
	},
	tl: {
		where: 'deviceAccount',
		default: {
			src: 'home' as 'home' | 'local' | 'social' | 'global' | `list:${string}`,
			userList: null as Misskey.entities.UserList | null,
		},
	},
	pinnedUserLists: {
		where: 'deviceAccount',
		default: [] as Misskey.entities.UserList[],
	},

	overridedDeviceKind: {
		where: 'device',
		default: null as null | 'smartphone' | 'tablet' | 'desktop',
	},
	serverDisconnectedBehavior: {
		where: 'device',
		default: 'quiet' as 'quiet' | 'reload' | 'dialog',
	},
	nsfw: {
		where: 'device',
		default: 'respect' as 'respect' | 'force' | 'ignore',
	},
	highlightSensitiveMedia: {
		where: 'device',
		default: false,
	},
	animation: {
		where: 'device',
		default: !window.matchMedia('(prefers-reduced-motion)').matches,
	},
	animatedMfm: {
		where: 'device',
		default: false,
	},
	advancedMfm: {
		where: 'device',
		default: true,
	},
	loadRawImages: {
		where: 'device',
		default: false,
	},
	imageNewTab: {
		where: 'device',
		default: false,
	},
	enableDataSaverMode: {
		where: 'device',
		default: false,
	},
	disableShowingAnimatedImages: {
		where: 'device',
		default: window.matchMedia('(prefers-reduced-motion)').matches,
	},
	emojiStyle: {
		where: 'device',
		default: 'twemoji', // twemoji / fluentEmoji / native
	},
	disableDrawer: {
		where: 'device',
		default: false,
	},
	useBlurEffectForModal: {
		where: 'device',
		default: !/mobile|iphone|android/.test(navigator.userAgent.toLowerCase()), // 循環参照するのでdevice-kind.tsは参照できない
	},
	useBlurEffect: {
		where: 'device',
		default: !/mobile|iphone|android/.test(navigator.userAgent.toLowerCase()), // 循環参照するのでdevice-kind.tsは参照できない
	},
	showFixedPostForm: {
		where: 'device',
		default: false,
	},
	showFixedPostFormInChannel: {
		where: 'device',
		default: false,
	},
	enableInfiniteScroll: {
		where: 'device',
		default: true,
	},
	useReactionPickerForContextMenu: {
		where: 'device',
		default: false,
	},
	showGapBetweenNotesInTimeline: {
		where: 'device',
		default: false,
	},
	darkMode: {
		where: 'device',
		default: false,
	},
	instanceTicker: {
		where: 'device',
		default: 'remote' as 'none' | 'remote' | 'always',
	},
	reactionPickerSize: {
		where: 'device',
		default: 1,
	},
	reactionPickerWidth: {
		where: 'device',
		default: 1,
	},
	reactionPickerHeight: {
		where: 'device',
		default: 2,
	},
	reactionPickerUseDrawerForMobile: {
		where: 'device',
		default: true,
	},
	recentlyUsedEmojis: {
		where: 'device',
		default: [] as string[],
	},
	recentlyUsedUsers: {
		where: 'device',
		default: [] as string[],
	},
	defaultSideView: {
		where: 'device',
		default: false,
	},
	menuDisplay: {
		where: 'device',
		default: 'sideFull' as 'sideFull' | 'sideIcon' | 'top',
	},
	reportError: {
		where: 'device',
		default: false,
	},
	squareAvatars: {
		where: 'device',
		default: false,
	},
	postFormWithHashtags: {
		where: 'device',
		default: false,
	},
	postFormHashtags: {
		where: 'device',
		default: '',
	},
	themeInitial: {
		where: 'device',
		default: true,
	},
	numberOfPageCache: {
		where: 'device',
		default: 3,
	},
	showNoteActionsOnlyHover: {
		where: 'device',
		default: false,
	},
	showClipButtonInNoteFooter: {
		where: 'device',
		default: false,
	},
	reactionsDisplaySize: {
		where: 'device',
		default: 'medium' as 'small' | 'medium' | 'large',
	},
	forceShowAds: {
		where: 'device',
		default: false,
	},
	aiChanMode: {
		where: 'device',
		default: false,
	},
	devMode: {
		where: 'device',
		default: false,
	},
	mediaListWithOneImageAppearance: {
		where: 'device',
		default: 'expand' as 'expand' | '16_9' | '1_1' | '2_3',
	},
	notificationPosition: {
		where: 'device',
		default: 'rightBottom' as 'leftTop' | 'leftBottom' | 'rightTop' | 'rightBottom',
	},
	notificationStackAxis: {
		where: 'device',
		default: 'horizontal' as 'vertical' | 'horizontal',
	},
	enableCondensedLineForAcct: {
		where: 'device',
		default: false,
	},
	additionalUnicodeEmojiIndexes: {
		where: 'device',
		default: {} as Record<string, Record<string, string[]>>,
	},
	keepScreenOn: {
		where: 'device',
		default: false,
	},
}));

// TODO: 他のタブと永続化されたstateを同期

const PREFIX = 'miux:' as const;

export type Plugin = {
	id: string;
	name: string;
	active: boolean;
	config?: Record<string, { default: any }>;
	configData: Record<string, any>;
	token: string;
	src: string | null;
	version: string;
	ast: any[];
	author?: string;
	description?: string;
	permissions?: string[];
};

interface Watcher {
	key: string;
	callback: (value: unknown) => void;
}

/**
 * 常にメモリにロードしておく必要がないような設定情報を保管するストレージ(非リアクティブ)
 */
<<<<<<< HEAD
import { miLocalStorage } from './local-storage';
import lightTheme from '@/themes/p-light.json5';
import darkTheme from '@/themes/p-dark.json5';
import { Note, UserDetailed, Page } from 'misskey-js/built/entities';
=======
import lightTheme from '@/themes/l-light.json5';
import darkTheme from '@/themes/d-green-lime.json5';
>>>>>>> e57b5367

export class ColdDeviceStorage {
	public static default = {
		lightTheme,
		darkTheme,
		syncDeviceDarkMode: true,
		plugins: [] as Plugin[],
	};

	public static watchers: Watcher[] = [];

	public static get<T extends keyof typeof ColdDeviceStorage.default>(key: T): typeof ColdDeviceStorage.default[T] {
		// TODO: indexedDBにする
		//       ただしその際はnullチェックではなくキー存在チェックにしないとダメ
		//       (indexedDBはnullを保存できるため、ユーザーが意図してnullを格納した可能性がある)
		const value = miLocalStorage.getItem(`${PREFIX}${key}`);
		if (value == null) {
			return ColdDeviceStorage.default[key];
		} else {
			return JSON.parse(value);
		}
	}

	public static getAll(): Partial<typeof this.default> {
		return (Object.keys(this.default) as (keyof typeof this.default)[]).reduce((acc, key) => {
			const value = localStorage.getItem(PREFIX + key);
			if (value != null) {
				acc[key] = JSON.parse(value);
			}
			return acc;
		}, {} as any);
	}

	public static set<T extends keyof typeof ColdDeviceStorage.default>(key: T, value: typeof ColdDeviceStorage.default[T]): void {
		// 呼び出し側のバグ等で undefined が来ることがある
		// undefined を文字列として miLocalStorage に入れると参照する際の JSON.parse でコケて不具合の元になるため無視
		// eslint-disable-next-line @typescript-eslint/no-unnecessary-condition
		if (value === undefined) {
			console.error(`attempt to store undefined value for key '${key}'`);
			return;
		}

		miLocalStorage.setItem(`${PREFIX}${key}`, JSON.stringify(value));

		for (const watcher of this.watchers) {
			if (watcher.key === key) watcher.callback(value);
		}
	}

	public static watch(key, callback) {
		this.watchers.push({ key, callback });
	}

	// TODO: VueのcustomRef使うと良い感じになるかも
	public static ref<T extends keyof typeof ColdDeviceStorage.default>(key: T) {
		const v = ColdDeviceStorage.get(key);
		const r = ref(v);
		// TODO: このままではwatcherがリークするので開放する方法を考える
		this.watch(key, v => {
			r.value = v;
		});
		return r;
	}

	/**
	 * 特定のキーの、簡易的なgetter/setterを作ります
	 * 主にvue場で設定コントロールのmodelとして使う用
	 */
	public static makeGetterSetter<K extends keyof typeof ColdDeviceStorage.default>(key: K) {
		// TODO: VueのcustomRef使うと良い感じになるかも
		const valueRef = ColdDeviceStorage.ref(key);
		return {
			get: () => {
				return valueRef.value;
			},
			set: (value: unknown) => {
				const val = value;
				ColdDeviceStorage.set(key, val);
			},
		};
	}
}<|MERGE_RESOLUTION|>--- conflicted
+++ resolved
@@ -394,15 +394,8 @@
 /**
  * 常にメモリにロードしておく必要がないような設定情報を保管するストレージ(非リアクティブ)
  */
-<<<<<<< HEAD
-import { miLocalStorage } from './local-storage';
 import lightTheme from '@/themes/p-light.json5';
 import darkTheme from '@/themes/p-dark.json5';
-import { Note, UserDetailed, Page } from 'misskey-js/built/entities';
-=======
-import lightTheme from '@/themes/l-light.json5';
-import darkTheme from '@/themes/d-green-lime.json5';
->>>>>>> e57b5367
 
 export class ColdDeviceStorage {
 	public static default = {
