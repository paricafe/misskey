<!--
SPDX-FileCopyrightText: syuilo and misskey-project
SPDX-License-Identifier: AGPL-3.0-only
-->

<template>
<div
	v-if="!hardMuted && muted === false"
	v-show="!isDeleted"
	ref="rootEl"
	v-hotkey="keymap"
	:class="[$style.root, { [$style.showActionsOnlyHover]: defaultStore.state.showNoteActionsOnlyHover, [$style.skipRender]: defaultStore.state.skipNoteRender || defaultStore.state.enableRenderingOptimization }]"
	:tabindex="isDeleted ? '-1' : '0'"
>
	<div v-show="collapsedUnexpectedLangs && isUnexpectedLanguage && !languageExpanded && !isRenote" :class="$style.collapsedLanguage">
		<MkAvatar :class="$style.collapsedLanguageAvatar" :user="appearNote.user" link preview/>
		<Mfm
			:text="getNoteSummary(appearNote)"
			:plain="true"
			:nowrap="true"
			:author="appearNote.user"
			:nyaize="'respect'"
			:class="$style.collapsedLanguageText"
			@click.stop="languageExpanded = true"
		/>
	</div>
<<<<<<< HEAD
	<div v-show="!(collapsedUnexpectedLangs && isUnexpectedLanguage && !languageExpanded && !isRenote)">
		<div v-if="appearNote.reply && inReplyToCollapsed && !isRenote" :class="$style.collapsedInReplyTo">
			<MkAvatar :class="$style.collapsedInReplyToAvatar" :user="appearNote.reply.user" link preview/>
			<Mfm :text="getNoteSummary(appearNote.reply)" :plain="true" :nowrap="true" :author="appearNote.reply.user" :nyaize="'respect'" :class="$style.collapsedInReplyToText" @click.stop="inReplyToCollapsed = false"/>
		</div>
		<MkNoteSub v-if="appearNote.reply" v-show="!renoteCollapsed && !inReplyToCollapsed" :note="appearNote.reply" :class="$style.replyTo"/>
		<div v-if="pinned" :class="$style.tip"><i class="ti ti-pin"></i> {{ i18n.ts.pinnedNote }}</div>
		<!--<div v-if="appearNote._prId_" class="tip"><i class="ti ti-speakerphone"></i> {{ i18n.ts.promotion }}<button class="_textButton hide" @click="readPromo()">{{ i18n.ts.hideThisNote }} <i class="ti ti-x"></i></button></div>-->
		<!--<div v-if="appearNote._featuredId_" class="tip"><i class="ti ti-bolt"></i> {{ i18n.ts.featured }}</div>-->
		<div v-if="isRenote" :class="$style.renote">
			<div v-if="note.channel" :class="$style.colorBar" :style="{ background: note.channel.color }"></div>
			<i class="ti ti-repeat" style="margin-right: 4px;"></i>
			<MkAvatar :class="$style.renoteAvatar" :user="note.user" link preview/>
			<I18n :src="i18n.ts.renotedBy" tag="span" :class="$style.renoteText">
				<template #user>
					<MkA v-user-preview="note.userId" :class="$style.renoteUserName" :to="userPage(note.user)">
						<MkUserName :user="note.user"/>
					</MkA>
				</template>
			</I18n>
			<div :class="$style.renoteInfo">
				<button ref="renoteTime" :class="$style.renoteTime" class="_button" @mousedown.prevent="showRenoteMenu()">
					<i class="ti ti-dots" :class="$style.renoteMenu"></i>
					<MkTime :time="note.createdAt"/>
				</button>
				<span v-if="note.visibility !== 'public'" style="margin-left: 0.5em;" :title="i18n.ts._visibility[note.visibility]">
					<i v-if="note.visibility === 'home'" class="ti ti-home"></i>
					<i v-else-if="note.visibility === 'followers'" class="ti ti-lock"></i>
					<i v-else-if="note.visibility === 'specified'" ref="specified" class="ti ti-mail"></i>
				</span>
				<span v-if="note.localOnly" style="margin-left: 0.5em;" :title="i18n.ts._visibility['disableFederation']"><i class="ti ti-rocket-off"></i></span>
				<span v-if="note.channel" style="margin-left: 0.5em;" :title="note.channel.name"><i class="ti ti-device-tv"></i></span>
			</div>
		</div>
		<div v-if="renoteCollapsed" :class="$style.collapsedRenoteTarget">
			<MkAvatar :class="$style.collapsedRenoteTargetAvatar" :user="appearNote.user" link preview/>
			<Mfm :text="getNoteSummary(appearNote)" :plain="true" :nowrap="true" :author="appearNote.user" :nyaize="'respect'" :class="$style.collapsedRenoteTargetText" @click.stop="renoteCollapsed = false; inReplyToCollapsed = false"/>
		</div>
		<article v-else :class="$style.article" @contextmenu.stop="onContextmenu">
			<div style="display: flex; padding-bottom: 10px;">
				<div v-if="appearNote.channel" :class="$style.colorBar" :style="{ background: appearNote.channel.color }"></div>
				<MkAvatar :class="[$style.avatar, { [$style.avatarReplyTo]: appearNote.reply }]" :user="appearNote.user" :link="!mock" :preview="!mock"/>
				<div :class="$style.main">
					<MkNoteHeader :note="appearNote" :mini="true" @click.stop/>
				</div>
			</div>
			<div :class="[{ [$style.noteClickToOpen]: defaultStore.state.noteClickToOpen }]" @click.stop="defaultStore.state.noteClickToOpen ? noteClickToOpen(appearNote.id) : undefined">
				<div style="container-type: inline-size;">
					<p v-if="appearNote.cw != null" :class="$style.cw">
=======
	<article v-else :class="$style.article" @contextmenu.stop="onContextmenu">
		<div v-if="appearNote.channel" :class="$style.colorBar" :style="{ background: appearNote.channel.color }"></div>
		<MkAvatar :class="$style.avatar" :user="appearNote.user" :link="!mock" :preview="!mock"/>
		<div :class="$style.main">
			<MkNoteHeader :note="appearNote" :mini="true"/>
			<MkInstanceTicker v-if="showTicker" :host="appearNote.user.host" :instance="appearNote.user.instance"/>
			<div style="container-type: inline-size;">
				<p v-if="appearNote.cw != null" :class="$style.cw">
					<Mfm
						v-if="appearNote.cw != ''"
						:text="appearNote.cw"
						:author="appearNote.user"
						:nyaize="'respect'"
						:enableEmojiMenu="true"
						:enableEmojiMenuReaction="true"
					/>
					<MkCwButton v-model="showContent" :text="appearNote.text" :renote="appearNote.renote" :files="appearNote.files" :poll="appearNote.poll" style="margin: 4px 0;"/>
				</p>
				<div v-show="appearNote.cw == null || showContent" :class="[{ [$style.contentCollapsed]: collapsed }]">
					<div :class="$style.text">
						<span v-if="appearNote.isHidden" style="opacity: 0.5">({{ i18n.ts.private }})</span>
						<MkA v-if="appearNote.replyId" :class="$style.replyIcon" :to="`/notes/${appearNote.replyId}`"><i class="ti ti-arrow-back-up"></i></MkA>
>>>>>>> 31ccefa0
						<Mfm
							v-if="appearNote.cw != ''"
							:text="appearNote.cw"
							:author="appearNote.user"
							:nyaize="'respect'"
							:enableEmojiMenu="true"
							:enableEmojiMenuReaction="true"
						/>
						<MkCwButton v-model="showContent" :text="appearNote.text" :renote="appearNote.renote" :files="appearNote.files" :poll="appearNote.poll" style="margin: 4px 0;" @click.stop/>
					</p>
					<div v-show="appearNote.cw == null || showContent" :class="[{ [$style.contentCollapsed]: collapsed }]">
						<div :class="$style.text">
							<span v-if="appearNote.isHidden" style="opacity: 0.5">({{ i18n.ts.private }})</span>
							<MkA v-if="appearNote.replyId" :class="$style.replyIcon" :to="`/notes/${appearNote.replyId}`"><i class="ti ti-arrow-back-up"></i></MkA>
							<Mfm
								v-if="appearNote.text"
								:parsedNodes="parsed"
								:text="appearNote.text"
								:author="appearNote.user"
								:nyaize="'respect'"
								:emojiUrls="appearNote.emojis"
								:enableEmojiMenu="true"
								:enableEmojiMenuReaction="true"
							/>
							<div v-if="autoTranslateButton && $i.policies.canUseTranslator && appearNote.text && isUnexpectedLanguage" style="padding-top: 5px; color: var(--MI_THEME-accent);">
								<button v-if="!(translating || translation)" ref="translateButton" class="_button" @click.stop="translate()"><i class="ti ti-language-hiragana"></i>{{ i18n.ts.translate }}</button>
								<button v-else class="_button" @click.stop="translation= null">{{ i18n.ts.close }}</button>
							</div>
							<div v-if="translating || translation" :class="$style.translation">
								<MkLoading v-if="translating" mini/>
								<div v-else-if="translation">
									<b>{{ i18n.tsx.translatedFrom({ x: translation.sourceLang }) }}: </b>
									<Mfm :text="translation.text" :author="appearNote.user" :nyaize="'respect'" :emojiUrls="appearNote.emojis"/>
								</div>
							</div>
						</div>
						<div v-if="appearNote.files && appearNote.files.length > 0">
							<MkMediaList ref="galleryEl" :mediaList="appearNote.files" @click.stop/>
						</div>
						<MkPoll v-if="appearNote.poll" :noteId="appearNote.id" :poll="appearNote.poll" :class="$style.poll" @click.stop/>
						<div v-if="isEnabledUrlPreview">
							<MkUrlPreview v-for="url in urls" :key="url" :url="url" :compact="true" :detail="false" :class="$style.urlPreview" @click.stop/>
						</div>
						<div v-if="appearNote.renote" :class="$style.quote"><MkNoteSimple :note="appearNote.renote" :class="$style.quoteNote" @click.stop/></div>
						<button v-if="isLong && collapsed" :class="$style.collapsed" class="_button" @click.stop="collapsed = false">
							<span :class="$style.collapsedLabel">{{ i18n.ts.showMore }}</span>
						</button>
						<button v-else-if="isLong && !collapsed" :class="$style.showLess" class="_button" @click.stop="collapsed = true">
							<span :class="$style.showLessLabel">{{ i18n.ts.showLess }}</span>
						</button>
					</div>
<<<<<<< HEAD
					<MkA v-if="appearNote.channel && !inChannel" :class="$style.channel" :to="`/channels/${appearNote.channel.id}`"><i class="ti ti-device-tv"></i> {{ appearNote.channel.name }}</MkA>
				</div>
				<MkReactionsViewer v-if="appearNote.reactionAcceptance !== 'likeOnly' && !disableReactionsViewer" :note="appearNote" :maxNumber="16" @mockUpdateMyReaction="emitUpdReaction">
					<template #more>
						<MkA :to="`/notes/${appearNote.id}/reactions`" :class="[$style.reactionOmitted]">{{ i18n.ts.more }}</MkA>
					</template>
				</MkReactionsViewer>
				<footer :class="$style.footer">
					<button :class="$style.footerButton" class="_button" @click.stop="reply()">
						<i class="ti ti-arrow-back-up"></i>
						<p v-if="appearNote.repliesCount > 0" :class="$style.footerButtonCount">{{ number(appearNote.repliesCount) }}</p>
=======
					<div v-if="appearNote.files && appearNote.files.length > 0">
						<MkMediaList ref="galleryEl" :mediaList="appearNote.files"/>
					</div>
					<MkPoll v-if="appearNote.poll" :noteId="appearNote.id" :poll="appearNote.poll" :author="appearNote.user" :emojiUrls="appearNote.emojis" :class="$style.poll"/>
					<div v-if="isEnabledUrlPreview">
						<MkUrlPreview v-for="url in urls" :key="url" :url="url" :compact="true" :detail="false" :class="$style.urlPreview"/>
					</div>
					<div v-if="appearNote.renote" :class="$style.quote"><MkNoteSimple :note="appearNote.renote" :class="$style.quoteNote"/></div>
					<button v-if="isLong && collapsed" :class="$style.collapsed" class="_button" @click="collapsed = false">
						<span :class="$style.collapsedLabel">{{ i18n.ts.showMore }}</span>
>>>>>>> 31ccefa0
					</button>
					<button
						v-if="canRenote"
						ref="renoteButton"
						:class="$style.footerButton"
						class="_button"
						@click.stop
						@mousedown.prevent="renote()"
					>
						<i class="ti ti-repeat"></i>
						<p v-if="appearNote.renoteCount > 0" :class="$style.footerButtonCount">{{ number(appearNote.renoteCount) }}</p>
					</button>
					<button v-else :class="$style.footerButton" class="_button" disabled>
						<i class="ti ti-ban"></i>
					</button>
					<button v-if="defaultStore.state.enableFallbackReactButton && appearNote.myReaction == null && appearNote.reactionAcceptance !== 'likeOnly' && !disableReactionsViewer" ref="likeButton" :class="$style.footerButton" class="_button" @click.stop="like()">
						<i class="ti ti-heart"></i>
					</button>
					<button ref="reactButton" :class="$style.footerButton" class="_button" @click.stop="toggleReact()">
						<i v-if="(appearNote.reactionAcceptance === 'likeOnly' || disableReactionsViewer) && appearNote.myReaction != null" class="ti ti-heart-filled" style="color: var(--MI_THEME-love);"></i>
						<i v-else-if="appearNote.myReaction != null" class="ti ti-minus" style="color: var(--MI_THEME-accent);"></i>
						<i v-else-if="appearNote.reactionAcceptance === 'likeOnly' || disableReactionsViewer" class="ti ti-heart"></i>
						<i v-else class="ti ti-mood-plus"></i>
						<p v-if="(appearNote.reactionAcceptance === 'likeOnly' || defaultStore.state.showReactionsCount || disableReactionsViewer) && appearNote.reactionCount > 0" :class="$style.footerButtonCount">{{ number(appearNote.reactionCount) }}</p>
					</button>
					<button v-if="defaultStore.state.showClipButtonInNoteFooter" ref="clipButton" :class="$style.footerButton" class="_button" @mousedown.prevent="clip()">
						<i class="ti ti-paperclip"></i>
					</button>
					<button ref="menuButton" :class="$style.footerButton" class="_button" @mousedown.prevent="showMenu()">
						<i class="ti ti-dots"></i>
					</button>
				</footer>
			</div>
		</article>
	</div>
</div>
<div v-else-if="!hardMuted" :class="$style.muted" @click="muted = false">
	<I18n v-if="muted === 'sensitiveMute'" :src="i18n.ts.userSaysSomethingSensitive" tag="small">
		<template #name>
			<MkA v-user-preview="appearNote.userId" :to="userPage(appearNote.user)">
				<MkUserName :user="appearNote.user"/>
			</MkA>
		</template>
	</I18n>
	<I18n v-else-if="showSoftWordMutedWord !== true" :src="i18n.ts.userSaysSomething" tag="small">
		<template #name>
			<MkA v-user-preview="appearNote.userId" :to="userPage(appearNote.user)">
				<MkUserName :user="appearNote.user"/>
			</MkA>
		</template>
	</I18n>
	<I18n v-else :src="i18n.ts.userSaysSomethingAbout" tag="small">
		<template #name>
			<MkA v-user-preview="appearNote.userId" :to="userPage(appearNote.user)">
				<MkUserName :user="appearNote.user"/>
			</MkA>
		</template>
		<template #word>
			{{ Array.isArray(muted) ? muted.map(words => Array.isArray(words) ? words.join() : words).slice(0, 3).join(' ') : muted }}
		</template>
	</I18n>
</div>
<div v-else>
	<!--
		MkDateSeparatedList uses TransitionGroup which requires single element in the child elements
		so MkNote create empty div instead of no elements
	-->
</div>
</template>

<script lang="ts" setup>
import { computed, inject, onMounted, ref, shallowRef, Ref, watch, provide } from 'vue';
import * as mfm from 'mfm-js';
import * as Misskey from 'misskey-js';
import { isLink } from '@@/js/is-link.js';
import { shouldCollapsed } from '@@/js/collapsed.js';
import { host } from '@@/js/config.js';
import type { MenuItem } from '@/types/menu.js';
import MkNoteSub from '@/components/MkNoteSub.vue';
import MkNoteHeader from '@/components/MkNoteHeader.vue';
import MkNoteSimple from '@/components/MkNoteSimple.vue';
import MkReactionsViewer from '@/components/MkReactionsViewer.vue';
import MkReactionsViewerDetails from '@/components/MkReactionsViewer.details.vue';
import MkMediaList from '@/components/MkMediaList.vue';
import MkCwButton from '@/components/MkCwButton.vue';
import MkPoll from '@/components/MkPoll.vue';
import MkUsersTooltip from '@/components/MkUsersTooltip.vue';
import MkUrlPreview from '@/components/MkUrlPreview.vue';
import { pleaseLogin, type OpenOnRemoteOptions } from '@/scripts/please-login.js';
import { checkWordMute } from '@/scripts/check-word-mute.js';
import { notePage } from '@/filters/note.js';
import { userPage } from '@/filters/user.js';
import number from '@/filters/number.js';
import * as os from '@/os.js';
import * as sound from '@/scripts/sound.js';
import { misskeyApi, misskeyApiGet } from '@/scripts/misskey-api.js';
import { defaultStore, noteViewInterruptors } from '@/store.js';
import { reactionPicker } from '@/scripts/reaction-picker.js';
import { extractUrlFromMfm } from '@/scripts/extract-url-from-mfm.js';
import { $i } from '@/account.js';
import { i18n } from '@/i18n.js';
import { getAbuseNoteMenu, getCopyNoteLinkMenu, getNoteClipMenu, getNoteMenu, getRenoteMenu } from '@/scripts/get-note-menu.js';
import { useNoteCapture } from '@/scripts/use-note-capture.js';
import { deepClone } from '@/scripts/clone.js';
import { useTooltip } from '@/scripts/use-tooltip.js';
import { claimAchievement } from '@/scripts/achievements.js';
import { getNoteSummary } from '@/scripts/get-note-summary.js';
import MkRippleEffect from '@/components/MkRippleEffect.vue';
import { showMovedDialog } from '@/scripts/show-moved-dialog.js';
import { isEnabledUrlPreview } from '@/instance.js';
import { type Keymap } from '@/scripts/hotkey.js';
import { focusPrev, focusNext } from '@/scripts/focus.js';
import { getAppearNote } from '@/scripts/get-appear-note.js';
import { useRouter } from '@/router/supplier.js';
import { miLocalStorage } from '@/local-storage.js';
import detectLanguage from '@/scripts/detect-language.js';
import { spacingNote } from '@/scripts/autospacing.js';

const props = withDefaults(defineProps<{
	note: Misskey.entities.Note;
	pinned?: boolean;
	mock?: boolean;
	withHardMute?: boolean;
}>(), {
	mock: false,
});

provide('mock', props.mock);

const emit = defineEmits<{
	(ev: 'reaction', emoji: string): void;
	(ev: 'removeReaction', emoji: string): void;
}>();

const router = useRouter();

const inTimeline = inject<boolean>('inTimeline', false);
const tl_withSensitive = inject<Ref<boolean>>('tl_withSensitive', ref(true));
const inChannel = inject('inChannel', null);
const currentClip = inject<Ref<Misskey.entities.Clip> | null>('currentClip', null);

const note = ref(deepClone(props.note));

// plugin
if (noteViewInterruptors.length > 0) {
	onMounted(async () => {
		let result: Misskey.entities.Note | null = deepClone(note.value);
		for (const interruptor of noteViewInterruptors) {
			try {
				result = await interruptor.handler(result!) as Misskey.entities.Note | null;
				if (result === null) {
					isDeleted.value = true;
					return;
				}
			} catch (err) {
				console.error(err);
			}
		}
		note.value = result as Misskey.entities.Note;
	});
}

const isRenote = Misskey.note.isPureRenote(note.value);

const rootEl = shallowRef<HTMLElement>();
const menuButton = shallowRef<HTMLElement>();
const renoteButton = shallowRef<HTMLElement>();
const renoteTime = shallowRef<HTMLElement>();
const reactButton = shallowRef<HTMLElement>();
const clipButton = shallowRef<HTMLElement>();
const likeButton = shallowRef<HTMLElement>();
const appearNote = computed(() => spacingNote(getAppearNote(note.value)));
const galleryEl = shallowRef<InstanceType<typeof MkMediaList>>();
const isMyRenote = $i && ($i.id === note.value.userId);
const showContent = ref(false);
const parsed = computed(() => appearNote.value.text ? mfm.parse(appearNote.value.text) : null);
const urls = computed(() => parsed.value ? extractUrlFromMfm(parsed.value).filter((url) => appearNote.value.renote?.url !== url && appearNote.value.renote?.uri !== url) : null);
const isLong = shouldCollapsed(appearNote.value, urls.value ?? []);
const collapsed = ref(appearNote.value.cw == null && isLong);
const isDeleted = ref(false);
const muted = ref(checkMute(appearNote.value, $i?.mutedWords));
const hardMuted = ref(props.withHardMute && checkMute(appearNote.value, $i?.hardMutedWords, true));
const showSoftWordMutedWord = computed(() => defaultStore.state.showSoftWordMutedWord);
const translation = ref<Misskey.entities.NotesTranslateResponse | null>(null);
const translating = ref(false);
const canRenote = computed(() => ['public', 'home'].includes(appearNote.value.visibility) || (appearNote.value.visibility === 'followers' && appearNote.value.userId === $i?.id));
const renoteCollapsed = ref(
	defaultStore.state.collapseRenotes && isRenote && (
		($i && ($i.id === note.value.userId || $i.id === appearNote.value.userId)) || // `||` must be `||`! See https://github.com/misskey-dev/misskey/issues/13131
		(appearNote.value.myReaction != null)
	),
);

const defaultLike = computed(() => defaultStore.state.like ?? '❤️');

const autoTranslateButton = ref(defaultStore.state.autoTranslateButton);

const inReplyToCollapsed = ref(defaultStore.state.collapseNotesRepliedTo);
const disableReactionsViewer = ref(defaultStore.reactiveState.disableReactionsViewer);

const collapsedUnexpectedLangs = ref(defaultStore.reactiveState.collapsedUnexpectedLangs);
const expectedLangs = computed(() => {
	if (!collapsedUnexpectedLangs.value && !autoTranslateButton.value) return new Set();
	return new Set([
		(miLocalStorage.getItem('lang') ?? navigator.language).slice(0, 2),
		navigator.language.slice(0, 2),
	]);
});
const noteLanguage = computed(() => {
	if (!collapsedUnexpectedLangs.value && !autoTranslateButton.value) return '';
	if (!appearNote.value.text || appearNote.value.text.length < 10) return '';
	return detectLanguage(appearNote.value.text);
});
const isUnexpectedLanguage = computed(() => {
	if (!collapsedUnexpectedLangs.value && !autoTranslateButton.value) return false;
	const lang = noteLanguage.value;
	return lang !== '' && !expectedLangs.value.has(lang);
});

const pleaseLoginContext = computed<OpenOnRemoteOptions>(() => ({
	type: 'lookup',
	url: `https://${host}/notes/${appearNote.value.id}`,
}));

const languageExpanded = ref(false);

/* Overload FunctionにLintが対応していないのでコメントアウト
function checkMute(noteToCheck: Misskey.entities.Note, mutedWords: Array<string | string[]> | undefined | null, checkOnly: true): boolean;
function checkMute(noteToCheck: Misskey.entities.Note, mutedWords: Array<string | string[]> | undefined | null, checkOnly: false): Array<string | string[]> | false | 'sensitiveMute';
*/
function checkMute(noteToCheck: Misskey.entities.Note, mutedWords: Array<string | string[]> | undefined | null, checkOnly = false): Array<string | string[]> | false | 'sensitiveMute' {
	if (mutedWords == null) return false;

	const result = checkWordMute(noteToCheck, $i, mutedWords);
	if (Array.isArray(result)) return result;

	const replyResult = noteToCheck.reply && checkWordMute(noteToCheck.reply, $i, mutedWords);
	if (Array.isArray(replyResult)) return replyResult;

	const renoteResult = noteToCheck.renote && checkWordMute(noteToCheck.renote, $i, mutedWords);
	if (Array.isArray(renoteResult)) return renoteResult;

	if (checkOnly) return false;

	if (inTimeline && tl_withSensitive.value === false && noteToCheck.files?.some((v) => v.isSensitive)) {
		return 'sensitiveMute';
	}

	return false;
}

const keymap = {
	'r': () => {
		if (renoteCollapsed.value) return;
		reply();
	},
	'e|a|plus': () => {
		if (renoteCollapsed.value) return;
		react();
	},
	'q': () => {
		if (renoteCollapsed.value) return;
		renote();
	},
	'm': () => {
		if (renoteCollapsed.value) return;
		showMenu();
	},
	'c': () => {
		if (renoteCollapsed.value) return;
		if (!defaultStore.state.showClipButtonInNoteFooter) return;
		clip();
	},
	'o': () => {
		if (renoteCollapsed.value) return;
		galleryEl.value?.openGallery();
	},
	'v|enter': () => {
		if (renoteCollapsed.value) {
			renoteCollapsed.value = false;
		} else if (appearNote.value.cw != null) {
			showContent.value = !showContent.value;
		} else if (isLong) {
			collapsed.value = !collapsed.value;
		}
	},
	'esc': {
		allowRepeat: true,
		callback: () => blur(),
	},
	'up|k|shift+tab': {
		allowRepeat: true,
		callback: () => focusBefore(),
	},
	'down|j|tab': {
		allowRepeat: true,
		callback: () => focusAfter(),
	},
} as const satisfies Keymap;

provide('react', (reaction: string) => {
	misskeyApi('notes/reactions/create', {
		noteId: appearNote.value.id,
		reaction: reaction,
	});
});

if (props.mock) {
	watch(() => props.note, (to) => {
		note.value = deepClone(to);
	}, { deep: true });
} else {
	useNoteCapture({
		rootEl: rootEl,
		note: appearNote,
		pureNote: note,
		isDeletedRef: isDeleted,
		onReplyCallback: () => {
			appearNote.value.repliesCount = (appearNote.value.repliesCount || 0) + 1;
		},
	});
}

if (!props.mock) {
	useTooltip(renoteButton, async (showing) => {
		const renotes = await misskeyApi('notes/renotes', {
			noteId: appearNote.value.id,
			limit: 11,
		});

		const users = renotes.map(x => x.user);

		if (users.length < 1) return;

		const { dispose } = os.popup(MkUsersTooltip, {
			showing,
			users,
			count: appearNote.value.renoteCount,
			targetElement: renoteButton.value,
		}, {
			closed: () => dispose(),
		});
	});

	if (appearNote.value.reactionAcceptance === 'likeOnly' || disableReactionsViewer.value) {
		useTooltip(reactButton, async (showing) => {
			const reactions = await misskeyApiGet('notes/reactions', {
				noteId: appearNote.value.id,
				limit: 10,
				_cacheKey_: appearNote.value.reactionCount,
			});

			const users = reactions.map(x => x.user);

			if (users.length < 1) return;

			const { dispose } = os.popup(MkReactionsViewerDetails, {
				showing,
				reaction: '❤️',
				users,
				count: appearNote.value.reactionCount,
				targetElement: reactButton.value!,
			}, {
				closed: () => dispose(),
			});
		});
	}
}

function noteClickToOpen(id: string) {
	const selection = document.getSelection();
	if (selection?.toString().length === 0) {
		router.push(`/notes/${id}`);
	}
}

function renote(viaKeyboard = false) {
	pleaseLogin({ openOnRemote: pleaseLoginContext.value });
	showMovedDialog();

	const { menu } = getRenoteMenu({ note: note.value, renoteButton, mock: props.mock });
	os.popupMenu(menu, renoteButton.value, {
		viaKeyboard,
	});
}

function reply(): void {
	pleaseLogin({ openOnRemote: pleaseLoginContext.value });
	if (props.mock) {
		return;
	}
	os.post({
		reply: appearNote.value,
		channel: appearNote.value.channel,
	}).then(() => {
		focus();
	});
}

function like(): void {
	pleaseLogin({ openOnRemote: pleaseLoginContext.value });
	showMovedDialog();
	sound.playMisskeySfx('reaction');
	if (props.mock) {
		return;
	}
	misskeyApi('notes/reactions/create', {
		noteId: appearNote.value.id,
		reaction: defaultLike.value,
	});
	const el = likeButton.value as HTMLElement | null | undefined;
	if (el) {
		const rect = el.getBoundingClientRect();
		const x = rect.left + (el.offsetWidth / 2);
		const y = rect.top + (el.offsetHeight / 2);
		const { dispose } = os.popup(MkRippleEffect, { x, y }, {
			end: () => dispose(),
		});
	}
}

function react(): void {
	pleaseLogin({ openOnRemote: pleaseLoginContext.value });
	showMovedDialog();
	if (appearNote.value.reactionAcceptance === 'likeOnly' || disableReactionsViewer.value) {
		sound.playMisskeySfx('reaction');

		if (props.mock) {
			return;
		}

		misskeyApi('notes/reactions/create', {
			noteId: appearNote.value.id,
			reaction: defaultLike.value,
		});
		const el = reactButton.value;
		if (el) {
			const rect = el.getBoundingClientRect();
			const x = rect.left + (el.offsetWidth / 2);
			const y = rect.top + (el.offsetHeight / 2);
			const { dispose } = os.popup(MkRippleEffect, { x, y }, {
				end: () => dispose(),
			});
		}
	} else {
		blur();
		reactionPicker.show(reactButton.value ?? null, note.value, reaction => {
			sound.playMisskeySfx('reaction');

			if (props.mock) {
				emit('reaction', reaction);
				return;
			}

			misskeyApi('notes/reactions/create', {
				noteId: appearNote.value.id,
				reaction: reaction,
			});
			if (appearNote.value.text && appearNote.value.text.length > 100 && (Date.now() - new Date(appearNote.value.createdAt).getTime() < 1000 * 3)) {
				claimAchievement('reactWithoutRead');
			}
		}, () => {
			focus();
		});
	}
}

function undoReact(targetNote: Misskey.entities.Note): void {
	const oldReaction = targetNote.myReaction;
	if (!oldReaction) return;

	if (props.mock) {
		emit('removeReaction', oldReaction);
		return;
	}

	misskeyApi('notes/reactions/delete', {
		noteId: targetNote.id,
	});
}

function toggleReact() {
	if (appearNote.value.myReaction == null) {
		react();
	} else {
		undoReact(appearNote.value);
	}
}

function onContextmenu(ev: MouseEvent): void {
	if (props.mock) {
		return;
	}

	if (ev.target && isLink(ev.target as HTMLElement)) return;
	if (window.getSelection()?.toString() !== '') return;

	if (defaultStore.state.useReactionPickerForContextMenu) {
		ev.preventDefault();
		react();
	} else {
		const { menu, cleanup } = getNoteMenu({ note: note.value, translating, translation, isDeleted, currentClip: currentClip?.value });
		os.contextMenu(menu, ev).then(focus).finally(cleanup);
	}
}

function showMenu(): void {
	if (props.mock) {
		return;
	}

	const { menu, cleanup } = getNoteMenu({ note: note.value, translating, translation, isDeleted, currentClip: currentClip?.value });
	os.popupMenu(menu, menuButton.value).then(focus).finally(cleanup);
}

async function clip(): Promise<void> {
	if (props.mock) {
		return;
	}

	os.popupMenu(await getNoteClipMenu({ note: note.value, isDeleted, currentClip: currentClip?.value }), clipButton.value).then(focus);
}

async function translate(): Promise<void> {
	if (translation.value != null) return;
	collapsed.value = false;
	translating.value = true;
	if (props.mock) {
		return;
	}
	const res = await misskeyApi('notes/translate', {
		noteId: appearNote.value.id,
		targetLang: miLocalStorage.getItem('lang') ?? navigator.language,
	});
	translating.value = false;
	translation.value = res;
}

function showRenoteMenu(): void {
	if (props.mock) {
		return;
	}

	function getUnrenote(): MenuItem {
		return {
			text: i18n.ts.unrenote,
			icon: 'ti ti-trash',
			danger: true,
			action: () => {
				misskeyApi('notes/delete', {
					noteId: note.value.id,
				});
				isDeleted.value = true;
			},
		};
	}

	const renoteDetailsMenu: MenuItem = {
		type: 'link',
		text: i18n.ts.renoteDetails,
		icon: 'ti ti-info-circle',
		to: notePage(note.value),
	};

	if (isMyRenote) {
		pleaseLogin({ openOnRemote: pleaseLoginContext.value });
		os.popupMenu([
			renoteDetailsMenu,
			getCopyNoteLinkMenu(note.value, i18n.ts.copyLinkRenote),
			{ type: 'divider' },
			getUnrenote(),
		], renoteTime.value);
	} else {
		os.popupMenu([
			renoteDetailsMenu,
			getCopyNoteLinkMenu(note.value, i18n.ts.copyLinkRenote),
			{ type: 'divider' },
			getAbuseNoteMenu(note.value, i18n.ts.reportAbuseRenote),
			($i?.isModerator || $i?.isAdmin) ? getUnrenote() : undefined,
		], renoteTime.value);
	}
}

function focus() {
	rootEl.value?.focus();
}

function blur() {
	rootEl.value?.blur();
}

function focusBefore() {
	focusPrev(rootEl.value);
}

function focusAfter() {
	focusNext(rootEl.value);
}

function readPromo() {
	misskeyApi('promo/read', {
		noteId: appearNote.value.id,
	});
	isDeleted.value = true;
}

function emitUpdReaction(emoji: string, delta: number) {
	if (delta < 0) {
		emit('removeReaction', emoji);
	} else if (delta > 0) {
		emit('reaction', emoji);
	}
}
</script>

<style lang="scss" module>
.root {
	position: relative;
	transition: box-shadow 0.1s ease;
	font-size: 1.05em;
	overflow: clip;
	contain: content;

	&:focus-visible {
		outline: none;

		&::after {
			content: "";
			pointer-events: none;
			display: block;
			position: absolute;
			z-index: 10;
			top: 0;
			left: 0;
			right: 0;
			bottom: 0;
			margin: auto;
			width: calc(100% - 8px);
			height: calc(100% - 8px);
			border: dashed 2px var(--MI_THEME-focus);
			border-radius: var(--MI-radius);
			box-sizing: border-box;
		}
	}

	.footer {
		display: flex;
		align-items: center;
		justify-content: space-between;
		position: relative;
		z-index: 1;
		margin-top: 0.4em;
		max-width: 400px;
	}

	&:hover > .article > .main > .footer > .footerButton {
		opacity: 1;
	}

	&.showActionsOnlyHover {
		.footer {
			visibility: hidden;
			position: absolute;
			bottom: 1px;
			right: 1px;
			padding: 0 4px;
			margin-bottom: 0 !important;
			background: var(--MI_THEME-popup);
			border-radius: 8px;
			box-shadow: 0px 4px 32px var(--MI_THEME-shadow);
		}

		.footerButton {
			font-size: 90%;

			&:not(:last-child) {
				margin-right: 0;
			}
		}
	}

	&.showActionsOnlyHover:hover {
		.footer {
			visibility: visible;
		}
	}
}

.skipRender {
	content-visibility: auto;
	contain-intrinsic-size: 0 150px;
}

.tip {
	display: flex;
	align-items: center;
	padding: 16px 32px 8px 32px;
	line-height: 24px;
	font-size: 90%;
	white-space: pre;
	color: #d28a3f;
}

.tip + .article {
	padding-top: 8px;
}

.replyTo {
	opacity: 0.7;
	padding-bottom: 0;
}

.renote {
	position: relative;
	display: flex;
	align-items: center;
	padding: 16px 32px 8px 32px;
	line-height: 28px;
	white-space: pre;
	color: var(--MI_THEME-renote);

	& + .article {
		padding-top: 8px;
	}

	> .colorBar {
		height: calc(100% - 6px);
	}
}

.renoteAvatar {
	flex-shrink: 0;
	display: inline-block;
	width: 28px;
	height: 28px;
	margin: 0 8px 0 0;
}

.renoteText {
	overflow: hidden;
	flex-shrink: 1;
	text-overflow: ellipsis;
	white-space: nowrap;
}

.renoteUserName {
	font-weight: bold;
}

.renoteInfo {
	margin-left: auto;
	font-size: 0.9em;
}

.renoteTime {
	flex-shrink: 0;
	color: inherit;
}

.renoteMenu {
	margin-right: 4px;
}

.collapsedRenoteTarget, .collapsedInReplyTo {
	display: flex;
	align-items: center;
	line-height: 28px;
	white-space: pre;
	padding: 10px 32px;
}

.collapsedInReplyTo {
	padding: 28px 32px 0;
	opacity: 0.7;
}

.collapsedRenoteTargetAvatar, .collapsedInReplyToAvatar {
	flex-shrink: 0;
	display: inline-block;
	width: 28px;
	height: 28px;
	margin: 0 8px 0 0;
}

.collapsedRenoteTargetText {
	opacity: 0.7;
}

.collapsedRenoteTargetText, .collapsedInReplyToText {
	overflow: hidden;
	flex-shrink: 1;
	text-overflow: ellipsis;
	white-space: nowrap;
	font-size: 90%;
	opacity: 0.7;
	cursor: pointer;

	&:hover {
		text-decoration: underline;
	}
}

.article {
	position: relative;
	//display: flex;
	padding: 28px 32px;
}

.colorBar {
	position: absolute;
	top: 8px;
	left: 8px;
	width: 5px;
	height: calc(100% - 16px);
	border-radius: 999px;
	pointer-events: none;
}

.avatar {
	flex-shrink: 0;
	display: block !important;
	position: sticky !important;
	margin: 0 14px 0 0;
	width: 58px;
	height: 58px;
	position: sticky !important;
	top: calc(22px + var(--MI-stickyTop, 0px));
	left: 0;
	transition: top 0.5s;

	&.avatarReplyTo {
		position: relative !important;
		top: 0 !important;
	}
}

.main {
	flex: 1;
	min-width: 0;
}

.cw {
	cursor: default;
	display: block;
	margin: 0;
	padding: 0;
	overflow-wrap: break-word;
}

.showLess {
	width: 100%;
	margin-top: 14px;
	position: sticky;
	bottom: calc(var(--MI-stickyBottom, 0px) + 14px);
}

.showLessLabel {
	display: inline-block;
	background: var(--MI_THEME-popup);
	padding: 6px 10px;
	font-size: 0.8em;
	border-radius: 999px;
	box-shadow: 0 2px 6px rgb(0 0 0 / 20%);
}

.contentCollapsed {
	position: relative;
	max-height: 9em;
	overflow: clip;
}

.collapsed {
	display: block;
	position: absolute;
	bottom: 0;
	left: 0;
	z-index: 2;
	width: 100%;
	height: 64px;
	background: linear-gradient(0deg, var(--MI_THEME-panel), color(from var(--MI_THEME-panel) srgb r g b / 0));

	&:hover > .collapsedLabel {
		background: var(--MI_THEME-panelHighlight);
	}
}

.collapsedLabel {
	display: inline-block;
	background: var(--MI_THEME-panel);
	padding: 6px 10px;
	font-size: 0.8em;
	border-radius: 999px;
	box-shadow: 0 2px 6px rgb(0 0 0 / 20%);
}

.text {
	overflow-wrap: break-word;
}

.replyIcon {
	color: var(--MI_THEME-accent);
	margin-right: 0.5em;
}

.translation {
	border: solid 0.5px var(--MI_THEME-divider);
	border-radius: var(--MI-radius);
	padding: 12px;
	margin-top: 8px;
}

.urlPreview {
	margin-top: 8px;
}

.poll {
	font-size: 80%;
}

.quote {
	padding: 8px 0;
}

.quoteNote {
	padding: 16px;
	border: dashed 1px var(--MI_THEME-renote);
	border-radius: 8px;
	overflow: clip;
}

.channel {
	opacity: 0.7;
	font-size: 80%;
}

.footer {
	margin-bottom: -14px;
}

.footerButton {
	margin: 0;
	padding: 8px;
	opacity: 0.7;

	&:not(:last-child) {
		margin-right: 1.5em;
	}

	&:hover {
		color: var(--MI_THEME-fgHighlighted);
	}
}

.footerButtonCount {
	display: inline;
	margin: 0 0 0 8px;
	opacity: 0.7;
}

.collapsedLanguage {
    display: flex;
    align-items: center;
    padding: 16px 32px;
    line-height: 28px;
    white-space: pre;
    opacity: 0.7;
}

.collapsedLanguageAvatar {
    flex-shrink: 0;
    display: inline-block;
    width: 28px;
    height: 28px;
    margin: 0 8px 0 0;
}

.collapsedLanguageText {
    overflow: hidden;
    flex-shrink: 1;
    text-overflow: ellipsis;
    white-space: nowrap;
    font-size: 90%;
    opacity: 0.7;
    cursor: pointer;

    &:hover {
        text-decoration: underline;
    }
}

@container (max-width: 580px) {
	.root {
		font-size: 0.95em;
	}

	.renote {
		padding: 12px 26px 0 26px;
	}

	.article {
		padding: 24px 26px;
	}

	.avatar {
		width: 50px;
		height: 50px;
	}
}

@container (max-width: 500px) {
	.root {
		font-size: 0.9em;
	}

	.renote {
		padding: 10px 22px 0 22px;
	}

	.article {
		padding: 23px 25px;
	}

	.footer {
		margin-bottom: -8px;
	}
}

@container (max-width: 480px) {
	.renote {
		padding: 8px 16px 0 16px;
	}

	.tip {
		padding: 8px 16px 0 16px;
	}

	.collapsedRenoteTarget {
		padding: 6px 16px;
		margin-top: 4px;
	}

	.collapsedInReplyTo {
		padding: 14px 16px 0;
	}

	.article {
		padding: 22px 24px;
	}

  .collapsedLanguage {
    padding: 12px 16px;
  }
}

@container (max-width: 450px) {
	.avatar {
		margin: 0 10px 0 0;
		width: 46px;
		height: 46px;
		//top: calc(14px + var(--MI-stickyTop, 0px));
	}
}

@container (max-width: 400px) {
	.root:not(.showActionsOnlyHover) {
		.footerButton {
			&:not(:last-child) {
				margin-right: 0.2em;
			}
		}
	}
}

@container (max-width: 350px) {
	.root:not(.showActionsOnlyHover) {
		.footerButton {
			&:not(:last-child) {
				margin-right: 0.1em;
			}
		}
	}

	.colorBar {
		top: 6px;
		left: 6px;
		width: 4px;
		height: calc(100% - 12px);
	}

  .collapsedLanguageAvatar {
    width: 24px;
    height: 24px;
  }
}

@container (max-width: 300px) {
	.avatar {
		width: 44px;
		height: 44px;
	}

	.root:not(.showActionsOnlyHover) {
		.footerButton {
			&:not(:last-child) {
				margin-right: 0.1em;
			}
		}
	}
}

@container (max-width: 250px) {
	.quoteNote {
		padding: 12px;
	}
}

.muted {
	padding: 8px;
	text-align: center;
	opacity: 0.7;
}

.reactionOmitted {
	display: inline-block;
	margin-left: 8px;
	opacity: .8;
	font-size: 95%;
}

.noteClickToOpen {
	cursor: pointer;
	-webkit-tap-highlight-color: transparent;
}
</style><|MERGE_RESOLUTION|>--- conflicted
+++ resolved
@@ -24,7 +24,6 @@
 			@click.stop="languageExpanded = true"
 		/>
 	</div>
-<<<<<<< HEAD
 	<div v-show="!(collapsedUnexpectedLangs && isUnexpectedLanguage && !languageExpanded && !isRenote)">
 		<div v-if="appearNote.reply && inReplyToCollapsed && !isRenote" :class="$style.collapsedInReplyTo">
 			<MkAvatar :class="$style.collapsedInReplyToAvatar" :user="appearNote.reply.user" link preview/>
@@ -74,30 +73,6 @@
 			<div :class="[{ [$style.noteClickToOpen]: defaultStore.state.noteClickToOpen }]" @click.stop="defaultStore.state.noteClickToOpen ? noteClickToOpen(appearNote.id) : undefined">
 				<div style="container-type: inline-size;">
 					<p v-if="appearNote.cw != null" :class="$style.cw">
-=======
-	<article v-else :class="$style.article" @contextmenu.stop="onContextmenu">
-		<div v-if="appearNote.channel" :class="$style.colorBar" :style="{ background: appearNote.channel.color }"></div>
-		<MkAvatar :class="$style.avatar" :user="appearNote.user" :link="!mock" :preview="!mock"/>
-		<div :class="$style.main">
-			<MkNoteHeader :note="appearNote" :mini="true"/>
-			<MkInstanceTicker v-if="showTicker" :host="appearNote.user.host" :instance="appearNote.user.instance"/>
-			<div style="container-type: inline-size;">
-				<p v-if="appearNote.cw != null" :class="$style.cw">
-					<Mfm
-						v-if="appearNote.cw != ''"
-						:text="appearNote.cw"
-						:author="appearNote.user"
-						:nyaize="'respect'"
-						:enableEmojiMenu="true"
-						:enableEmojiMenuReaction="true"
-					/>
-					<MkCwButton v-model="showContent" :text="appearNote.text" :renote="appearNote.renote" :files="appearNote.files" :poll="appearNote.poll" style="margin: 4px 0;"/>
-				</p>
-				<div v-show="appearNote.cw == null || showContent" :class="[{ [$style.contentCollapsed]: collapsed }]">
-					<div :class="$style.text">
-						<span v-if="appearNote.isHidden" style="opacity: 0.5">({{ i18n.ts.private }})</span>
-						<MkA v-if="appearNote.replyId" :class="$style.replyIcon" :to="`/notes/${appearNote.replyId}`"><i class="ti ti-arrow-back-up"></i></MkA>
->>>>>>> 31ccefa0
 						<Mfm
 							v-if="appearNote.cw != ''"
 							:text="appearNote.cw"
@@ -137,7 +112,7 @@
 						<div v-if="appearNote.files && appearNote.files.length > 0">
 							<MkMediaList ref="galleryEl" :mediaList="appearNote.files" @click.stop/>
 						</div>
-						<MkPoll v-if="appearNote.poll" :noteId="appearNote.id" :poll="appearNote.poll" :class="$style.poll" @click.stop/>
+						<MkPoll v-if="appearNote.poll" :noteId="appearNote.id" :poll="appearNote.poll" :author="appearNote.user" :emojiUrls="appearNote.emojis" :class="$style.poll" @click.stop/>
 						<div v-if="isEnabledUrlPreview">
 							<MkUrlPreview v-for="url in urls" :key="url" :url="url" :compact="true" :detail="false" :class="$style.urlPreview" @click.stop/>
 						</div>
@@ -149,7 +124,6 @@
 							<span :class="$style.showLessLabel">{{ i18n.ts.showLess }}</span>
 						</button>
 					</div>
-<<<<<<< HEAD
 					<MkA v-if="appearNote.channel && !inChannel" :class="$style.channel" :to="`/channels/${appearNote.channel.id}`"><i class="ti ti-device-tv"></i> {{ appearNote.channel.name }}</MkA>
 				</div>
 				<MkReactionsViewer v-if="appearNote.reactionAcceptance !== 'likeOnly' && !disableReactionsViewer" :note="appearNote" :maxNumber="16" @mockUpdateMyReaction="emitUpdReaction">
@@ -161,18 +135,6 @@
 					<button :class="$style.footerButton" class="_button" @click.stop="reply()">
 						<i class="ti ti-arrow-back-up"></i>
 						<p v-if="appearNote.repliesCount > 0" :class="$style.footerButtonCount">{{ number(appearNote.repliesCount) }}</p>
-=======
-					<div v-if="appearNote.files && appearNote.files.length > 0">
-						<MkMediaList ref="galleryEl" :mediaList="appearNote.files"/>
-					</div>
-					<MkPoll v-if="appearNote.poll" :noteId="appearNote.id" :poll="appearNote.poll" :author="appearNote.user" :emojiUrls="appearNote.emojis" :class="$style.poll"/>
-					<div v-if="isEnabledUrlPreview">
-						<MkUrlPreview v-for="url in urls" :key="url" :url="url" :compact="true" :detail="false" :class="$style.urlPreview"/>
-					</div>
-					<div v-if="appearNote.renote" :class="$style.quote"><MkNoteSimple :note="appearNote.renote" :class="$style.quoteNote"/></div>
-					<button v-if="isLong && collapsed" :class="$style.collapsed" class="_button" @click="collapsed = false">
-						<span :class="$style.collapsedLabel">{{ i18n.ts.showMore }}</span>
->>>>>>> 31ccefa0
 					</button>
 					<button
 						v-if="canRenote"
