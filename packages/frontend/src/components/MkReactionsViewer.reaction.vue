--- conflicted
+++ resolved
@@ -9,7 +9,7 @@
 	v-ripple="canToggle"
 	class="_button"
 	:class="[$style.root, { [$style.reacted]: isReacted, [$style.canToggle]: canToggle, [$style.small]: defaultStore.state.reactionsDisplaySize === 'small', [$style.large]: defaultStore.state.reactionsDisplaySize === 'large' }]"
-	@click.stop="toggleReaction()"  
+	@click.stop="toggleReaction()"
 	@contextmenu.prevent.stop="menu"
 >
 	<MkReactionIcon :class="defaultStore.state.limitWidthOfReaction ? $style.limitWidth : ''" :reaction="reaction" :emojiUrl="note.reactionEmojis[reaction.substring(1, reaction.length - 1)]"/>
@@ -39,25 +39,25 @@
 const reactionCache = new Map<string, { hasNative: boolean; base: string }>();
 
 function getReactionInfo(reaction: string) {
-  if (reactionCache.has(reaction)) {
-    return reactionCache.get(reaction)!;
-  }
-
-  let hasNative: boolean;
-  let base: string;
-
-  if (!reaction.includes(':')) {
-    hasNative = true;
-    base = reaction;
-  } else {
-    const baseName = reaction.split('@')[0].split(':')[1];
-    hasNative = localEmojiSet.has(baseName);
-    base = hasNative ? `:${baseName}:` : reaction;
-  }
-
-  const info = { hasNative, base };
-  reactionCache.set(reaction, info);
-  return info;
+	if (reactionCache.has(reaction)) {
+		return reactionCache.get(reaction)!;
+	}
+
+	let hasNative: boolean;
+	let base: string;
+
+	if (!reaction.includes(':')) {
+		hasNative = true;
+		base = reaction;
+	} else {
+		const baseName = reaction.split('@')[0].split(':')[1];
+		hasNative = localEmojiSet.has(baseName);
+		base = hasNative ? `:${baseName}:` : reaction;
+	}
+
+	const info = { hasNative, base };
+	reactionCache.set(reaction, info);
+	return info;
 }
 
 const props = defineProps<{
@@ -85,18 +85,18 @@
 const canToggle = computed(() => $i != null && hasNativeEmoji.value);
 
 const isReacted = computed(() => {
-  if (!props.note.myReaction) return false;
-  const myInfo = getReactionInfo(props.note.myReaction);
-  return myInfo.base === reactionInfo.value.base;
+	if (!props.note.myReaction) return false;
+	const myInfo = getReactionInfo(props.note.myReaction);
+	return myInfo.base === reactionInfo.value.base;
 });
 
 let lastCount = props.count;
 
 async function toggleReaction() {
 	if (!canToggle.value) return;
-	
+
 	const oldReaction = props.note.myReaction;
-	
+
 	if (isReacted.value) {
 		const confirm = await os.confirm({
 			type: 'warning',
@@ -111,28 +111,29 @@
 
 		misskeyApi('notes/reactions/delete', {
 			noteId: props.note.id,
-		});
-<<<<<<< HEAD
-		return;
-	}
-
-	if (oldReaction) {
-		const confirm = await os.confirm({
-			type: 'warning',
-			text: i18n.ts.changeReactionConfirm,
-		});
-		if (confirm.canceled) return;
-=======
+		}).then(() => {
+			if (oldReaction !== props.reaction) {
+				misskeyApi('notes/reactions/create', {
+					noteId: props.note.id,
+					reaction: props.reaction,
+				});
+			}
+		});
 	} else {
 		if (defaultStore.state.confirmOnReact) {
 			const confirm = await os.confirm({
 				type: 'question',
 				text: i18n.tsx.reactAreYouSure({ emoji: props.reaction.replace('@.', '') }),
 			});
-
 			if (confirm.canceled) return;
 		}
->>>>>>> 994f8b55
+
+	if (oldReaction) {
+		const confirm = await os.confirm({
+			type: 'warning',
+			text: i18n.ts.changeReactionConfirm,
+		});
+		if (confirm.canceled) return;
 
 		sound.playMisskeySfx('reaction');
 
@@ -157,7 +158,7 @@
 		noteId: props.note.id,
 		reaction: baseReaction.value,
 	});
-	
+
 	if (props.note.text && props.note.text.length > 100 && (Date.now() - new Date(props.note.createdAt).getTime() < 1000 * 3)) {
 		claimAchievement('reactWithoutRead');
 	}
@@ -198,44 +199,44 @@
 }, { immediate: true });
 
 onBeforeMount(() => {
-  getReactionInfo(props.reaction);
-  if (props.note.myReaction) {
-    getReactionInfo(props.note.myReaction);
-  }
-  Object.keys(props.note.reactions).forEach(reaction => {
-    getReactionInfo(reaction);
-  });
+	getReactionInfo(props.reaction);
+	if (props.note.myReaction) {
+		getReactionInfo(props.note.myReaction);
+	}
+	Object.keys(props.note.reactions).forEach(reaction => {
+		getReactionInfo(reaction);
+	});
 });
 
 if (!mock) {
 	useTooltip(buttonEl, async (showing) => {
-    const allVariants = new Set([props.reaction]);
-    
-    if (reactionInfo.value.hasNative) {
-      allVariants.add(reactionInfo.value.base);
-      
-      Object.keys(props.note.reactions).forEach(reaction => {
-        const info = getReactionInfo(reaction);
-        if (info.hasNative && info.base === reactionInfo.value.base) {
-          allVariants.add(reaction);
-        }
-      });
-    }
-
-    const reactionPromises = Array.from(allVariants).map(variant =>
-      misskeyApiGet('notes/reactions', {
-        noteId: props.note.id,
-        type: variant,
-        limit: 10,
-        _cacheKey_: props.count,
-      })
-    );
-
-    const allReactions = await Promise.all(reactionPromises);
-    
-    const allUsers = [...new Map(
-      allReactions.flat().map(x => [x.user.id, x.user])
-    ).values()];
+		const allVariants = new Set([props.reaction]);
+
+		if (reactionInfo.value.hasNative) {
+			allVariants.add(reactionInfo.value.base);
+
+			Object.keys(props.note.reactions).forEach(reaction => {
+				const info = getReactionInfo(reaction);
+				if (info.hasNative && info.base === reactionInfo.value.base) {
+					allVariants.add(reaction);
+				}
+			});
+		}
+
+		const reactionPromises = Array.from(allVariants).map(variant =>
+			misskeyApiGet('notes/reactions', {
+				noteId: props.note.id,
+				type: variant,
+				limit: 10,
+				_cacheKey_: props.count,
+			}),
+		);
+
+		const allReactions = await Promise.all(reactionPromises);
+
+		const allUsers = [...new Map(
+			allReactions.flat().map(x => [x.user.id, x.user]),
+		).values()];
 
 		const { dispose } = os.popup(XDetails, {
 			showing,
