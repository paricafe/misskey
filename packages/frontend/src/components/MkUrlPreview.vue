--- conflicted
+++ resolved
@@ -97,13 +97,9 @@
 
 <script lang="ts" setup>
 import { defineAsyncComponent, onDeactivated, onUnmounted, ref } from 'vue';
-<<<<<<< HEAD
 import * as Misskey from 'misskey-js';
 import MkNoteSimple from './MkNoteSimple.vue';
 import { misskeyApi } from '@/scripts/misskey-api.js';
-import type { summaly } from '@misskey-dev/summaly';
-=======
->>>>>>> d376aab4
 import { url as local } from '@@/js/config.js';
 import { versatileLang } from '@@/js/intl-const.js';
 import type { summaly } from '@misskey-dev/summaly';
