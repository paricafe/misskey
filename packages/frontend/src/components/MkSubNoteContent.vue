--- conflicted
+++ resolved
@@ -36,11 +36,8 @@
 import MkMediaList from '@/components/MkMediaList.vue';
 import MkPoll from '@/components/MkPoll.vue';
 import { i18n } from '@/i18n.js';
-<<<<<<< HEAD
 import { defaultStore } from '@/store.js';
 import { useRouter } from '@/router/supplier.js';
-=======
->>>>>>> 31ccefa0
 
 const props = defineProps<{
 	note: Misskey.entities.Note;
