--- conflicted
+++ resolved
@@ -62,7 +62,6 @@
 						<img v-for="(role, i) in appearNote.user.badgeRoles" :key="i" v-tooltip="role.name" :class="$style.noteHeaderBadgeRole" :src="role.iconUrl!"/>
 					</div>
 				</div>
-<<<<<<< HEAD
 			</div>
 			<div :class="$style.noteHeaderMetaInfo">
 				<div :class="$style.noteHeaderInfo">
@@ -75,10 +74,7 @@
 						<i class="ti ti-rocket-off"></i>
 					</span>
 				</div>
-				<MkInstanceTicker v-if="showTicker" :style="{ cursor: defaultStore.state.clickToShowInstanceTickerWindow ? 'pointer' : 'default' }" :instance="appearNote.user.instance" :host="note.user.host"/>
-=======
-				<MkInstanceTicker v-if="showTicker" :host="appearNote.user.host" :instance="appearNote.user.instance"/>
->>>>>>> 31ccefa0
+				<MkInstanceTicker v-if="showTicker" :style="{ cursor: defaultStore.state.clickToShowInstanceTickerWindow ? 'pointer' : 'default' }" :instance="appearNote.user.instance" :host="appearNote.user.host"/>
 			</div>
 		</header>
 		<div :class="$style.noteContent">
