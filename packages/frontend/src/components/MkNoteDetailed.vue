<!--
SPDX-FileCopyrightText: syuilo and misskey-project
SPDX-License-Identifier: AGPL-3.0-only
-->

<template>
	<div
		v-if="!muted"
		v-show="!isDeleted"
		ref="rootEl"
		v-hotkey="keymap"
		:class="$style.root"
		:tabindex="isDeleted ? '-1' : '0'"
	>
		<div v-if="appearNote.reply && appearNote.reply.replyId">
			<!-- <div v-if="!conversationLoaded" style="padding: 16px">
				<MkButton style="margin: 0 auto;" primary rounded @click="loadConversation">{{ i18n.ts.loadConversation }}</MkButton>
			</div> -->
			<MkNoteSub v-for="note in conversation" :key="note.id" :class="$style.replyToMore" :note="note"/>
		</div>
		<MkNoteSub v-if="appearNote.reply" :note="appearNote.reply" :class="$style.replyTo"/>
		<div v-if="isRenote" :class="$style.renote">
			<MkAvatar :class="$style.renoteAvatar" :user="note.user" link preview/>
			<i class="ti ti-repeat" style="margin-right: 4px;"></i>
			<span :class="$style.renoteText">
				<I18n :src="i18n.ts.renotedBy" tag="span">
					<template #user>
						<MkA v-user-preview="note.userId" :class="$style.renoteName" :to="userPage(note.user)">
							<MkUserName :user="note.user"/>
						</MkA>
					</template>
				</I18n>
			</span>
			<div :class="$style.renoteInfo">
				<button ref="renoteTime" class="_button" :class="$style.renoteTime" @mousedown.prevent="showRenoteMenu()">
					<i v-if="isMyRenote" class="ti ti-dots" style="margin-right: 4px;"></i>
					<MkTime :time="note.createdAt"/>
				</button>
				<span v-if="note.visibility !== 'public'" style="margin-left: 0.5em;" :title="i18n.ts._visibility[note.visibility]">
					<i v-if="note.visibility === 'home'" class="ti ti-home"></i>
					<i v-else-if="note.visibility === 'followers'" class="ti ti-lock"></i>
					<i v-else-if="note.visibility === 'specified'" ref="specified" class="ti ti-mail"></i>
				</span>
				<span v-if="note.localOnly" style="margin-left: 0.5em;" :title="i18n.ts._visibility['disableFederation']"><i class="ti ti-rocket-off"></i></span>
			</div>
		</div>
		<article :class="$style.note" @contextmenu.stop="onContextmenu">
			<header :class="$style.noteHeader">
				<MkAvatar :class="$style.noteHeaderAvatar" :user="appearNote.user" indicator link preview/>
				<div :class="$style.noteHeaderBody">
					<div>
						<MkA v-user-preview="appearNote.user.id" :class="$style.noteHeaderName" :to="userPage(appearNote.user)">
							<MkUserName :nowrap="false" :user="appearNote.user"/>
						</MkA>
						<span v-if="appearNote.user.isBot" :class="$style.isBot">bot</span>
						<div :class="$style.noteHeaderInfo">
							<span v-if="appearNote.visibility !== 'public'" style="margin-left: 0.5em;" :title="i18n.ts._visibility[appearNote.visibility]">
								<i v-if="appearNote.visibility === 'home'" class="ti ti-home"></i>
								<i v-else-if="appearNote.visibility === 'followers'" class="ti ti-lock"></i>
								<i v-else-if="appearNote.visibility === 'specified'" ref="specified" class="ti ti-mail"></i>
							</span>
							<span v-if="appearNote.localOnly" style="margin-left: 0.5em;" :title="i18n.ts._visibility['disableFederation']"><i class="ti ti-rocket-off"></i></span>
						</div>
					</div>
					<div :class="$style.noteHeaderUsername"><MkAcct :user="appearNote.user"/></div>
					<MkInstanceTicker v-if="showTicker" :instance="appearNote.user.instance"/>
				</div>
<<<<<<< HEAD
			</header>
			<div :class="$style.noteContent">
				<p v-if="appearNote.cw != null" :class="$style.cw">
					<Mfm v-if="appearNote.cw != ''" style="margin-right: 8px;" :text="appearNote.cw" :author="appearNote.user" :nyaize="'respect'"/>
					<MkCwButton v-model="showContent" :text="appearNote.text" :renote="appearNote.renote" :files="appearNote.files" :poll="appearNote.poll"/>
				</p>
				<div v-show="appearNote.cw == null || showContent">
					<span v-if="appearNote.isHidden" style="opacity: 0.5">({{ i18n.ts.private }})</span>
					<MkA v-if="appearNote.replyId" :class="$style.noteReplyTarget" :to="`/notes/${appearNote.replyId}`"><i class="ti ti-arrow-back-up"></i></MkA>
					<Mfm
						v-if="appearNote.text"
						:parsedNodes="parsed"
						:text="appearNote.text"
						:author="appearNote.user"
						:nyaize="'respect'"
						:emojiUrls="appearNote.emojis"
						:enableEmojiMenu="true"
						:enableEmojiMenuReaction="true"
					/>
					<a v-if="appearNote.renote != null" :class="$style.rn">RN:</a>
					<div v-if="translating || translation" :class="$style.translation">
						<MkLoading v-if="translating" mini/>
						<div v-else-if="translation">
							<b>{{ i18n.tsx.translatedFrom({ x: translation.sourceLang }) }}: </b>
							<Mfm :text="translation.text" :author="appearNote.user" :nyaize="'respect'" :emojiUrls="appearNote.emojis"/>
						</div>
=======
				<div :class="$style.noteHeaderUsername"><MkAcct :user="appearNote.user"/></div>
				<MkInstanceTicker v-if="showTicker" :instance="appearNote.user.instance"/>
			</div>
		</header>
		<div :class="$style.noteContent">
			<p v-if="appearNote.cw != null" :class="$style.cw">
				<Mfm
					v-if="appearNote.cw != ''"
					:text="appearNote.cw"
					:author="appearNote.user"
					:nyaize="'respect'"
					:enableEmojiMenu="true"
					:enableEmojiMenuReaction="true"
				/>
				<MkCwButton v-model="showContent" :text="appearNote.text" :renote="appearNote.renote" :files="appearNote.files" :poll="appearNote.poll"/>
			</p>
			<div v-show="appearNote.cw == null || showContent">
				<span v-if="appearNote.isHidden" style="opacity: 0.5">({{ i18n.ts.private }})</span>
				<MkA v-if="appearNote.replyId" :class="$style.noteReplyTarget" :to="`/notes/${appearNote.replyId}`"><i class="ti ti-arrow-back-up"></i></MkA>
				<Mfm
					v-if="appearNote.text"
					:parsedNodes="parsed"
					:text="appearNote.text"
					:author="appearNote.user"
					:nyaize="'respect'"
					:emojiUrls="appearNote.emojis"
					:enableEmojiMenu="true"
					:enableEmojiMenuReaction="true"
				/>
				<a v-if="appearNote.renote != null" :class="$style.rn">RN:</a>
				<div v-if="translating || translation" :class="$style.translation">
					<MkLoading v-if="translating" mini/>
					<div v-else-if="translation">
						<b>{{ i18n.tsx.translatedFrom({ x: translation.sourceLang }) }}: </b>
						<Mfm :text="translation.text" :author="appearNote.user" :nyaize="'respect'" :emojiUrls="appearNote.emojis"/>
>>>>>>> 5fc8b3bc
					</div>
					<div v-if="appearNote.files && appearNote.files.length > 0">
						<MkMediaList ref="galleryEl" :mediaList="appearNote.files"/>
					</div>
					<MkPoll v-if="appearNote.poll" ref="pollViewer" :noteId="appearNote.id" :poll="appearNote.poll" :class="$style.poll"/>
					<div v-if="isEnabledUrlPreview">
						<MkUrlPreview v-for="url in urls" :key="url" :url="url" :compact="true" :detail="true" style="margin-top: 6px;"/>
					</div>
					<div v-if="appearNote.renote" :class="$style.quote"><MkNoteSimple :note="appearNote.renote" :class="$style.quoteNote"/></div>
				</div>
				<MkA v-if="appearNote.channel && !inChannel" :class="$style.channel" :to="`/channels/${appearNote.channel.id}`"><i class="ti ti-device-tv"></i> {{ appearNote.channel.name }}</MkA>
	
				<div v-if="showingNoteHistoryRef" :class="$style.translation">
					<b><MkTime :time="showingNoteHistoryRef.createdAt"/>: </b>
					<div v-if="showingNoteHistoryRef.cw">
						<p :class="$style.cw">
							<Mfm style="margin-right: 8px;" :text="showingNoteHistoryRef.cw" :author="appearNote.user" :nyaize="'respect'"/>
						</p>
						<hr/>
					</div>
					<div v-if="showingNoteHistoryRef.text">
						<Mfm :text="showingNoteHistoryRef.text" :author="appearNote.user" :nyaize="'respect'" :emojiUrls="appearNote.emojis"/>
					</div>
				</div>
			</div>
			<footer>
				<div :class="$style.noteFooterInfo">
					<div v-if="appearNote.updatedAt">
						{{ i18n.ts.edited }}: <MkTime :time="appearNote.updatedAt" mode="detail"/>
					</div>
					<MkA :to="notePage(appearNote)">
						<MkTime :time="appearNote.createdAt" mode="detail" colored/>
					</MkA>
				</div>
				<MkReactionsViewer v-if="appearNote.reactionAcceptance !== 'likeOnly'" ref="reactionsViewer" :note="appearNote"/>
				<button class="_button" :class="$style.noteFooterButton" @click="reply()">
					<i class="ti ti-arrow-back-up"></i>
					<p v-if="appearNote.repliesCount > 0" :class="$style.noteFooterButtonCount">{{ number(appearNote.repliesCount) }}</p>
				</button>
				<button
					v-if="canRenote"
					ref="renoteButton"
					class="_button"
					:class="$style.noteFooterButton"
					@mousedown.prevent="renote()"
				>
					<i class="ti ti-repeat"></i>
					<p v-if="appearNote.renoteCount > 0" :class="$style.noteFooterButtonCount">{{ number(appearNote.renoteCount) }}</p>
				</button>
				<button v-else class="_button" :class="$style.noteFooterButton" disabled>
					<i class="ti ti-ban"></i>
				</button>
				<button ref="reactButton" :class="$style.noteFooterButton" class="_button" @click="toggleReact()">
					<i v-if="appearNote.reactionAcceptance === 'likeOnly' && appearNote.myReaction != null" class="ti ti-heart-filled" style="color: var(--eventReactionHeart);"></i>
					<i v-else-if="appearNote.myReaction != null" class="ti ti-minus" style="color: var(--accent);"></i>
					<i v-else-if="appearNote.reactionAcceptance === 'likeOnly'" class="ti ti-heart"></i>
					<i v-else class="ti ti-plus"></i>
					<p v-if="(appearNote.reactionAcceptance === 'likeOnly' || defaultStore.state.showReactionsCount) && appearNote.reactionCount > 0" :class="$style.noteFooterButtonCount">{{ number(appearNote.reactionCount) }}</p>
				</button>
				<button
					v-if="appearNote.updatedAt" ref="historyMenuButton" class="_button" :class="[
						$style.noteFooterButton,
						$style.noteFooterButtonHistoryMenu,
						showingNoteHistoryRef ? $style.active : undefined,
					]" @mousedown="historyMenu()"
				>
					<i class="ti ti-history"></i>
				</button>
				<button v-if="defaultStore.state.showClipButtonInNoteFooter" ref="clipButton" class="_button" :class="$style.noteFooterButton" @mousedown.prevent="clip()">
					<i class="ti ti-paperclip"></i>
				</button>
				<button ref="menuButton" class="_button" :class="$style.noteFooterButton" @mousedown.prevent="showMenu()">
					<i class="ti ti-dots"></i>
				</button>
			</footer>
		</article>
		<div :class="$style.tabs">
			<button class="_button" :class="[$style.tab, { [$style.tabActive]: tab === 'replies' }]" @click="tab = 'replies'"><i class="ti ti-arrow-back-up"></i> {{ i18n.ts.replies }}</button>
			<button class="_button" :class="[$style.tab, { [$style.tabActive]: tab === 'renotes' }]" @click="tab = 'renotes'"><i class="ti ti-repeat"></i> {{ i18n.ts.renotes }}</button>
			<button class="_button" :class="[$style.tab, { [$style.tabActive]: tab === 'reactions' }]" @click="tab = 'reactions'"><i class="ti ti-icons"></i> {{ i18n.ts.reactions }}</button>
		</div>
		<div>
			<div v-if="tab === 'replies'">
				<!-- <div v-if="!repliesLoaded" style="padding: 16px">
					<MkButton style="margin: 0 auto;" primary rounded @click="loadReplies">{{ i18n.ts.loadReplies }}</MkButton>
				</div> -->
				<MkNoteSub v-for="note in replies" :key="note.id" :note="note" :class="$style.reply" :detail="true"/>
			</div>
<<<<<<< HEAD
			<div v-else-if="tab === 'renotes'" :class="$style.tab_renotes">
				<MkPagination :pagination="renotesPagination" :disableAutoLoad="true">
					<template #default="{ items }">
						<div style="display: grid; grid-template-columns: repeat(auto-fill, minmax(270px, 1fr)); grid-gap: 12px;">
							<MkA v-for="item in items" :key="item.id" :to="userPage(item.user)">
								<MkUserCardMini :user="item.user" :withChart="false"/>
							</MkA>
						</div>
					</template>
				</MkPagination>
=======
			<MkReactionsViewer v-if="appearNote.reactionAcceptance !== 'likeOnly'" ref="reactionsViewer" :note="appearNote"/>
			<button class="_button" :class="$style.noteFooterButton" @click="reply()">
				<i class="ti ti-arrow-back-up"></i>
				<p v-if="appearNote.repliesCount > 0" :class="$style.noteFooterButtonCount">{{ number(appearNote.repliesCount) }}</p>
			</button>
			<button
				v-if="canRenote"
				ref="renoteButton"
				class="_button"
				:class="$style.noteFooterButton"
				@mousedown.prevent="renote()"
			>
				<i class="ti ti-repeat"></i>
				<p v-if="appearNote.renoteCount > 0" :class="$style.noteFooterButtonCount">{{ number(appearNote.renoteCount) }}</p>
			</button>
			<button v-else class="_button" :class="$style.noteFooterButton" disabled>
				<i class="ti ti-ban"></i>
			</button>
			<button ref="reactButton" :class="$style.noteFooterButton" class="_button" @click="toggleReact()">
				<i v-if="appearNote.reactionAcceptance === 'likeOnly' && appearNote.myReaction != null" class="ti ti-heart-filled" style="color: var(--love);"></i>
				<i v-else-if="appearNote.myReaction != null" class="ti ti-minus" style="color: var(--accent);"></i>
				<i v-else-if="appearNote.reactionAcceptance === 'likeOnly'" class="ti ti-heart"></i>
				<i v-else class="ti ti-plus"></i>
				<p v-if="(appearNote.reactionAcceptance === 'likeOnly' || defaultStore.state.showReactionsCount) && appearNote.reactionCount > 0" :class="$style.noteFooterButtonCount">{{ number(appearNote.reactionCount) }}</p>
			</button>
			<button v-if="defaultStore.state.showClipButtonInNoteFooter" ref="clipButton" class="_button" :class="$style.noteFooterButton" @mousedown.prevent="clip()">
				<i class="ti ti-paperclip"></i>
			</button>
			<button ref="menuButton" class="_button" :class="$style.noteFooterButton" @mousedown.prevent="showMenu()">
				<i class="ti ti-dots"></i>
			</button>
		</footer>
	</article>
	<div :class="$style.tabs">
		<button class="_button" :class="[$style.tab, { [$style.tabActive]: tab === 'replies' }]" @click="tab = 'replies'"><i class="ti ti-arrow-back-up"></i> {{ i18n.ts.replies }}</button>
		<button class="_button" :class="[$style.tab, { [$style.tabActive]: tab === 'renotes' }]" @click="tab = 'renotes'"><i class="ti ti-repeat"></i> {{ i18n.ts.renotes }}</button>
		<button class="_button" :class="[$style.tab, { [$style.tabActive]: tab === 'reactions' }]" @click="tab = 'reactions'"><i class="ti ti-icons"></i> {{ i18n.ts.reactions }}</button>
	</div>
	<div>
		<div v-if="tab === 'replies'">
			<div v-if="!repliesLoaded" style="padding: 16px">
				<MkButton style="margin: 0 auto;" primary rounded @click="loadReplies">{{ i18n.ts.loadReplies }}</MkButton>
>>>>>>> 5fc8b3bc
			</div>
			<div v-else-if="tab === 'reactions'" :class="$style.tab_reactions">
				<div :class="$style.reactionTabs">
					<button v-for="reaction in Object.keys(appearNote.reactions)" :key="reaction" :class="[$style.reactionTab, { [$style.reactionTabActive]: reactionTabType === reaction }]" class="_button" @click="reactionTabType = reaction">
						<MkReactionIcon :reaction="reaction"/>
						<span style="margin-left: 4px;">{{ appearNote.reactions[reaction] }}</span>
					</button>
				</div>
				<MkPagination v-if="reactionTabType" :key="reactionTabType" :pagination="reactionsPagination" :disableAutoLoad="true">
					<template #default="{ items }">
						<div style="display: grid; grid-template-columns: repeat(auto-fill, minmax(270px, 1fr)); grid-gap: 12px;">
							<MkA v-for="item in items" :key="item.id" :to="userPage(item.user)">
								<MkUserCardMini :user="item.user" :withChart="false"/>
							</MkA>
						</div>
					</template>
				</MkPagination>
			</div>
		</div>
	</div>
<<<<<<< HEAD
	<div v-else class="_panel" :class="$style.muted" @click="muted = false">
		<I18n :src="i18n.ts.userSaysSomething" tag="small">
			<template #name>
				<MkA v-user-preview="appearNote.userId" :to="userPage(appearNote.user)">
					<MkUserName :user="appearNote.user"/>
				</MkA>
			</template>
		</I18n>
	</div>
	</template>
	
	<script lang="ts" setup>
	import { computed, inject, onMounted, provide, ref, shallowRef } from 'vue';
	import * as mfm from 'mfm-js';
	import * as Misskey from 'misskey-js';
	import MkNoteSub from '@/components/MkNoteSub.vue';
	import MkNoteSimple from '@/components/MkNoteSimple.vue';
	import MkReactionsViewer from '@/components/MkReactionsViewer.vue';
	import MkReactionsViewerDetails from '@/components/MkReactionsViewer.details.vue';
	import MkMediaList from '@/components/MkMediaList.vue';
	import MkCwButton from '@/components/MkCwButton.vue';
	import MkPoll from '@/components/MkPoll.vue';
	import MkUsersTooltip from '@/components/MkUsersTooltip.vue';
	import MkUrlPreview from '@/components/MkUrlPreview.vue';
	import MkInstanceTicker from '@/components/MkInstanceTicker.vue';
	import { pleaseLogin, type OpenOnRemoteOptions } from '@/scripts/please-login.js';
	import { checkWordMute } from '@/scripts/check-word-mute.js';
	import { userPage } from '@/filters/user.js';
	import { notePage } from '@/filters/note.js';
	import number from '@/filters/number.js';
	import * as os from '@/os.js';
	import { misskeyApi, misskeyApiGet } from '@/scripts/misskey-api.js';
	import * as sound from '@/scripts/sound.js';
	import { defaultStore, noteViewInterruptors } from '@/store.js';
	import { reactionPicker } from '@/scripts/reaction-picker.js';
	import { extractUrlFromMfm } from '@/scripts/extract-url-from-mfm.js';
	import { $i } from '@/account.js';
	import { i18n } from '@/i18n.js';
	import { host } from '@/config.js';
	import { getNoteClipMenu, getNoteMenu, getRenoteMenu } from '@/scripts/get-note-menu.js';
	import { useNoteCapture } from '@/scripts/use-note-capture.js';
	import { deepClone } from '@/scripts/clone.js';
	import { useTooltip } from '@/scripts/use-tooltip.js';
	import { claimAchievement } from '@/scripts/achievements.js';
	import MkRippleEffect from '@/components/MkRippleEffect.vue';
	import { showMovedDialog } from '@/scripts/show-moved-dialog.js';
	import MkUserCardMini from '@/components/MkUserCardMini.vue';
	import MkPagination, { type Paging } from '@/components/MkPagination.vue';
	import MkReactionIcon from '@/components/MkReactionIcon.vue';
	import MkButton from '@/components/MkButton.vue';
	import { isEnabledUrlPreview } from '@/instance.js';
	import { getAppearNote } from '@/scripts/get-appear-note.js';
	import { type Keymap } from '@/scripts/hotkey.js';
	
	const props = withDefaults(defineProps<{
		note: Misskey.entities.Note;
		initialTab: string;
	}>(), {
		initialTab: 'replies',
	});
	
	const inChannel = inject('inChannel', null);
	
	const note = ref(deepClone(props.note));
	
	// plugin
	if (noteViewInterruptors.length > 0) {
		onMounted(async () => {
			let result: Misskey.entities.Note | null = deepClone(note.value);
			for (const interruptor of noteViewInterruptors) {
				try {
					result = await interruptor.handler(result!) as Misskey.entities.Note | null;
					if (result === null) {
						isDeleted.value = true;
						return;
					}
				} catch (err) {
					console.error(err);
=======
</div>
<div v-else class="_panel" :class="$style.muted" @click="muted = false">
	<I18n :src="i18n.ts.userSaysSomething" tag="small">
		<template #name>
			<MkA v-user-preview="appearNote.userId" :to="userPage(appearNote.user)">
				<MkUserName :user="appearNote.user"/>
			</MkA>
		</template>
	</I18n>
</div>
</template>

<script lang="ts" setup>
import { computed, inject, onMounted, provide, ref, shallowRef } from 'vue';
import * as mfm from 'mfm-js';
import * as Misskey from 'misskey-js';
import { isLink } from '@@/js/is-link.js';
import MkNoteSub from '@/components/MkNoteSub.vue';
import MkNoteSimple from '@/components/MkNoteSimple.vue';
import MkReactionsViewer from '@/components/MkReactionsViewer.vue';
import MkReactionsViewerDetails from '@/components/MkReactionsViewer.details.vue';
import MkMediaList from '@/components/MkMediaList.vue';
import MkCwButton from '@/components/MkCwButton.vue';
import MkPoll from '@/components/MkPoll.vue';
import MkUsersTooltip from '@/components/MkUsersTooltip.vue';
import MkUrlPreview from '@/components/MkUrlPreview.vue';
import MkInstanceTicker from '@/components/MkInstanceTicker.vue';
import { pleaseLogin, type OpenOnRemoteOptions } from '@/scripts/please-login.js';
import { checkWordMute } from '@/scripts/check-word-mute.js';
import { userPage } from '@/filters/user.js';
import { notePage } from '@/filters/note.js';
import number from '@/filters/number.js';
import * as os from '@/os.js';
import { misskeyApi, misskeyApiGet } from '@/scripts/misskey-api.js';
import * as sound from '@/scripts/sound.js';
import { defaultStore, noteViewInterruptors } from '@/store.js';
import { reactionPicker } from '@/scripts/reaction-picker.js';
import { extractUrlFromMfm } from '@/scripts/extract-url-from-mfm.js';
import { $i } from '@/account.js';
import { i18n } from '@/i18n.js';
import { host } from '@@/js/config.js';
import { getNoteClipMenu, getNoteMenu, getRenoteMenu } from '@/scripts/get-note-menu.js';
import { useNoteCapture } from '@/scripts/use-note-capture.js';
import { deepClone } from '@/scripts/clone.js';
import { useTooltip } from '@/scripts/use-tooltip.js';
import { claimAchievement } from '@/scripts/achievements.js';
import MkRippleEffect from '@/components/MkRippleEffect.vue';
import { showMovedDialog } from '@/scripts/show-moved-dialog.js';
import MkUserCardMini from '@/components/MkUserCardMini.vue';
import MkPagination, { type Paging } from '@/components/MkPagination.vue';
import MkReactionIcon from '@/components/MkReactionIcon.vue';
import MkButton from '@/components/MkButton.vue';
import { isEnabledUrlPreview } from '@/instance.js';
import { getAppearNote } from '@/scripts/get-appear-note.js';
import { type Keymap } from '@/scripts/hotkey.js';

const props = withDefaults(defineProps<{
	note: Misskey.entities.Note;
	initialTab: string;
}>(), {
	initialTab: 'replies',
});

const inChannel = inject('inChannel', null);

const note = ref(deepClone(props.note));

// plugin
if (noteViewInterruptors.length > 0) {
	onMounted(async () => {
		let result: Misskey.entities.Note | null = deepClone(note.value);
		for (const interruptor of noteViewInterruptors) {
			try {
				result = await interruptor.handler(result!) as Misskey.entities.Note | null;
				if (result === null) {
					isDeleted.value = true;
					return;
>>>>>>> 5fc8b3bc
				}
			}
			note.value = result as Misskey.entities.Note;
		});
	}
	
	const isRenote = Misskey.note.isPureRenote(note.value);
	
	const rootEl = shallowRef<HTMLElement>();
	const menuButton = shallowRef<HTMLElement>();
	const renoteButton = shallowRef<HTMLElement>();
	const renoteTime = shallowRef<HTMLElement>();
	const reactButton = shallowRef<HTMLElement>();
	const clipButton = shallowRef<HTMLElement>();
	const historyMenuButton = shallowRef<HTMLElement>();
	const appearNote = computed(() => getAppearNote(note.value));
	const galleryEl = shallowRef<InstanceType<typeof MkMediaList>>();
	const isMyRenote = $i && ($i.id === note.value.userId);
	const showContent = ref(false);
	const isDeleted = ref(false);
	const muted = ref($i ? checkWordMute(appearNote.value, $i, $i.mutedWords) : false);
	const translation = ref<Misskey.entities.NotesTranslateResponse | null>(null);
	const translating = ref(false);
	const parsed = computed(() => appearNote.value.text ? mfm.parse(appearNote.value.text) : null);
	const urls = computed(() => parsed.value ? extractUrlFromMfm(parsed.value).filter((url) => appearNote.value.renote?.url !== url && appearNote.value.renote?.uri !== url) : null);
	const showTicker = (defaultStore.state.instanceTicker === 'always') || (defaultStore.state.instanceTicker === 'remote' && appearNote.value.user.instance);
	const conversation = ref<Misskey.entities.Note[]>([]);
	const replies = ref<Misskey.entities.Note[]>([]);
	const canRenote = computed(() => ['public', 'home'].includes(appearNote.value.visibility) || appearNote.value.userId === $i?.id);
	
	type ShowingNoteHistoryState = {
		createdAt: string | null;
		text: string | null;
		cw?: string | null;
	} | null;
	const showingNoteHistoryRef = ref<ShowingNoteHistoryState>(null);
	
	const pleaseLoginContext = computed<OpenOnRemoteOptions>(() => ({
		type: 'lookup',
		url: `https://${host}/notes/${appearNote.value.id}`,
	}));
	
	const keymap = {
		'r': () => reply(),
		'e|a|plus': () => react(),
		'q': () => renote(),
		'm': () => showMenu(),
		'c': () => {
			if (!defaultStore.state.showClipButtonInNoteFooter) return;
			clip();
		},
		'o': () => galleryEl.value?.openGallery(),
		'v|enter': () => {
			if (appearNote.value.cw != null) {
				showContent.value = !showContent.value;
			}
		},
		'esc': {
			allowRepeat: true,
			callback: () => blur(),
		},
	} as const satisfies Keymap;
	
	provide('react', (reaction: string) => {
		misskeyApi('notes/reactions/create', {
			noteId: appearNote.value.id,
			reaction: reaction,
		});
	});
	
	const tab = ref(props.initialTab);
	const reactionTabType = ref<string | null>(null);
	
	const renotesPagination = computed<Paging>(() => ({
		endpoint: 'notes/renotes',
		limit: 10,
		params: {
			noteId: appearNote.value.id,
		},
	}));
	
	const reactionsPagination = computed<Paging>(() => ({
		endpoint: 'notes/reactions',
		limit: 10,
		params: {
			noteId: appearNote.value.id,
			type: reactionTabType.value,
		},
	}));
	
	useNoteCapture({
		rootEl: rootEl,
		note: appearNote,
		pureNote: note,
		isDeletedRef: isDeleted,
	});
	
	useTooltip(renoteButton, async (showing) => {
		const renotes = await misskeyApi('notes/renotes', {
			noteId: appearNote.value.id,
			limit: 11,
		});
	
		const users = renotes.map(x => x.user);
	
		if (users.length < 1) return;
	
		const { dispose } = os.popup(MkUsersTooltip, {
			showing,
			users,
			count: appearNote.value.renoteCount,
			targetElement: renoteButton.value,
		}, {
			closed: () => dispose(),
		});
	});
	
	if (appearNote.value.reactionAcceptance === 'likeOnly') {
		useTooltip(reactButton, async (showing) => {
			const reactions = await misskeyApiGet('notes/reactions', {
				noteId: appearNote.value.id,
				limit: 10,
				_cacheKey_: appearNote.value.reactionCount,
			});
	
			const users = reactions.map(x => x.user);
	
			if (users.length < 1) return;
	
			const { dispose } = os.popup(MkReactionsViewerDetails, {
				showing,
				reaction: '❤️',
				users,
				count: appearNote.value.reactionCount,
				targetElement: reactButton.value!,
			}, {
				closed: () => dispose(),
			});
		});
	}
	
	function renote() {
		pleaseLogin(undefined, pleaseLoginContext.value);
		showMovedDialog();
	
		const { menu } = getRenoteMenu({ note: note.value, renoteButton });
		os.popupMenu(menu, renoteButton.value);
	}
	
	function reply(): void {
		pleaseLogin(undefined, pleaseLoginContext.value);
		showMovedDialog();
		os.post({
			reply: appearNote.value,
			channel: appearNote.value.channel,
		}).then(() => {
			focus();
		});
	}
	
	function react(): void {
		pleaseLogin(undefined, pleaseLoginContext.value);
		showMovedDialog();
		if (appearNote.value.reactionAcceptance === 'likeOnly') {
			sound.playMisskeySfx('reaction');
	
			misskeyApi('notes/reactions/create', {
				noteId: appearNote.value.id,
				reaction: '❤️',
			});
			const el = reactButton.value;
			if (el) {
				const rect = el.getBoundingClientRect();
				const x = rect.left + (el.offsetWidth / 2);
				const y = rect.top + (el.offsetHeight / 2);
				const { dispose } = os.popup(MkRippleEffect, { x, y }, {
					end: () => dispose(),
				});
			}
		} else {
			blur();
			reactionPicker.show(reactButton.value ?? null, note.value, reaction => {
				sound.playMisskeySfx('reaction');
	
				misskeyApi('notes/reactions/create', {
					noteId: appearNote.value.id,
					reaction: reaction,
				});
				if (appearNote.value.text && appearNote.value.text.length > 100 && (Date.now() - new Date(appearNote.value.createdAt).getTime() < 1000 * 3)) {
					claimAchievement('reactWithoutRead');
				}
			}, () => {
				focus();
			});
		}
	}
	
	function undoReact(targetNote: Misskey.entities.Note): void {
		const oldReaction = targetNote.myReaction;
		if (!oldReaction) return;
		misskeyApi('notes/reactions/delete', {
			noteId: targetNote.id,
		});
	}
	
	function toggleReact() {
		if (appearNote.value.myReaction == null) {
			react();
		} else {
			undoReact(appearNote.value);
		}
	}
<<<<<<< HEAD
	
	function onContextmenu(ev: MouseEvent): void {
		const isLink = (el: HTMLElement): boolean => {
			if (el.tagName === 'A') return true;
			if (el.parentElement) {
				return isLink(el.parentElement);
			}
			return false;
		};
	
		if (ev.target && isLink(ev.target as HTMLElement)) return;
		if (window.getSelection()?.toString() !== '') return;
	
		if (defaultStore.state.useReactionPickerForContextMenu) {
			ev.preventDefault();
			react();
		} else {
			const { menu, cleanup } = getNoteMenu({ note: note.value, translating, translation, isDeleted });
			os.contextMenu(menu, ev).then(focus).finally(cleanup);
		}
	}
	
	function showMenu(): void {
=======
}

function onContextmenu(ev: MouseEvent): void {
	if (ev.target && isLink(ev.target as HTMLElement)) return;
	if (window.getSelection()?.toString() !== '') return;

	if (defaultStore.state.useReactionPickerForContextMenu) {
		ev.preventDefault();
		react();
	} else {
>>>>>>> 5fc8b3bc
		const { menu, cleanup } = getNoteMenu({ note: note.value, translating, translation, isDeleted });
		os.popupMenu(menu, menuButton.value).then(focus).finally(cleanup);
	}
	
	const setCurrentNoteInfo = (state: ShowingNoteHistoryState) => {
		// Set current showing
		showingNoteHistoryRef.value = state;
	};
	
	const fullHistoryWithLatest = computed(() =>
		appearNote.value.updatedAt ? [{
			createdAt: appearNote.value.updatedAt,
			text: appearNote.value.text,
			cw: appearNote.value.cw,
			displayText: i18n.ts.latestVersion,
			clearState: true,
		}, ...appearNote.value.history
			.map(h => ({
				...h,
				displayText: null,
				clearState: false,
			})),
		] : [],
	);
	
	function historyMenu(viaKeyboard = false): void {
		const currentNoteUpdatedAtDate = new Date(showingNoteHistoryRef.value?.createdAt || appearNote.value.updatedAt).getTime();
		const menu = fullHistoryWithLatest.value
			.sort((h1, h2) => new Date(h2.createdAt).getTime() - new Date(h1.createdAt).getTime())
			.map(h => ({
				active: new Date(h.createdAt).getTime() === currentNoteUpdatedAtDate,
				text: h.displayText || new Date(h.createdAt).toISOString(),
				action: () => setCurrentNoteInfo(h.clearState ? null : h),
			}));
		os.popupMenu(menu, historyMenuButton.value, {
			viaKeyboard,
		}).then(focus);
	}
	
	async function clip(): Promise<void> {
		os.popupMenu(await getNoteClipMenu({ note: note.value, isDeleted }), clipButton.value).then(focus);
	}
	
	function showRenoteMenu(): void {
		if (!isMyRenote) return;
		pleaseLogin(undefined, pleaseLoginContext.value);
		os.popupMenu([{
			text: i18n.ts.unrenote,
			icon: 'ti ti-trash',
			danger: true,
			action: () => {
				misskeyApi('notes/delete', {
					noteId: note.value.id,
				});
				isDeleted.value = true;
			},
		}], renoteTime.value);
	}
	
	function focus() {
		rootEl.value?.focus();
	}
	
	function blur() {
		rootEl.value?.blur();
	}
	
	// const repliesLoaded = ref(false);
	
	function loadReplies() {
		// repliesLoaded.value = true;
		misskeyApi('notes/children', {
			noteId: appearNote.value.id,
			limit: 30,
		}).then(res => {
			replies.value = res;
		});
	}
	
	// const conversationLoaded = ref(false);
	
	function loadConversation() {
		// conversationLoaded.value = true;
		if (appearNote.value.replyId == null) return;
		misskeyApi('notes/conversation', {
			noteId: appearNote.value.replyId,
		}).then(res => {
			conversation.value = res.reverse();
		});
	}
	
	// Extend note content automatically (no manual click)
	onMounted(() => {
		loadReplies();
		loadConversation();
	});
	</script>
	
	<style lang="scss" module>
	.root {
		position: relative;
		transition: box-shadow 0.1s ease;
		overflow: clip;
		contain: content;
	
		&:focus-visible {
			outline: none;
	
			&::after {
				content: "";
				pointer-events: none;
				display: block;
				position: absolute;
				z-index: 10;
				top: 0;
				left: 0;
				right: 0;
				bottom: 0;
				margin: auto;
				width: calc(100% - 8px);
				height: calc(100% - 8px);
				border: dashed 2px var(--focus);
				border-radius: var(--radius);
				box-sizing: border-box;
			}
		}
	}
	
	.replyTo {
		opacity: 0.7;
		padding-bottom: 0;
	}
	
	.replyToMore {
		opacity: 0.7;
	}
	
	.renote {
		display: flex;
		align-items: center;
		padding: 16px 32px 8px 32px;
		line-height: 28px;
		white-space: pre;
		color: var(--renote);
	}
	
	.renoteAvatar {
		flex-shrink: 0;
		display: inline-block;
		width: 28px;
		height: 28px;
		margin: 0 8px 0 0;
		border-radius: 6px;
	}
	
	.renoteText {
		overflow: hidden;
		flex-shrink: 1;
		text-overflow: ellipsis;
		white-space: nowrap;
	}
	
	.renoteName {
		font-weight: bold;
	}
	
	.renoteInfo {
		margin-left: auto;
		font-size: 0.9em;
	}
	
	.renoteTime {
		flex-shrink: 0;
		color: inherit;
	}
	
	.renote + .note {
		padding-top: 8px;
	}
	
	.note {
		padding: 32px;
		font-size: 1.2em;
	
		&:hover > .main > .footer > .button {
			opacity: 1;
		}
	}
	
	.noteHeader {
		display: flex;
		position: relative;
		margin-bottom: 16px;
		align-items: center;
	}
	
	.noteHeaderAvatar {
		display: block;
		flex-shrink: 0;
		width: 58px;
		height: 58px;
	}
	
	.noteHeaderBody {
		flex: 1;
		display: flex;
		flex-direction: column;
		justify-content: center;
		padding-left: 16px;
		font-size: 0.95em;
	}
	
	.noteHeaderName {
		font-weight: bold;
		line-height: 1.3;
	}
	
	.isBot {
		display: inline-block;
		margin: 0 0.5em;
		padding: 4px 6px;
		font-size: 80%;
		line-height: 1;
		border: solid 0.5px var(--divider);
		border-radius: 4px;
	}
	
	.noteHeaderInfo {
		float: right;
	}
	
	.noteHeaderUsername {
		margin-bottom: 2px;
		line-height: 1.3;
		word-wrap: anywhere;
	}
	
	.noteContent {
		container-type: inline-size;
		overflow-wrap: break-word;
	}
	
	.cw {
		cursor: default;
		display: block;
		margin: 0;
		padding: 0;
		overflow-wrap: break-word;
	}
	
	.noteReplyTarget {
		color: var(--accent);
		margin-right: 0.5em;
	}
	
	.rn {
		margin-left: 4px;
		font-style: oblique;
		color: var(--renote);
	}
	
	.translation {
		border: solid 0.5px var(--divider);
		border-radius: var(--radius);
		padding: 12px;
		margin-top: 8px;
	}
	
	.poll {
		font-size: 80%;
	}
	
	.quote {
		padding: 8px 0;
	}
	
	.quoteNote {
		padding: 16px;
		border: dashed 1px var(--renote);
		border-radius: 8px;
		overflow: clip;
	}
	
	.channel {
		opacity: 0.7;
		font-size: 80%;
	}
	
	.noteFooterInfo {
		margin: 16px 0;
		opacity: 0.7;
		font-size: 0.9em;
	}
	
	.noteFooterButton {
		margin: 0;
		padding: 8px;
		opacity: 0.7;
	
		&:not(:last-child) {
			margin-right: 28px;
		}
	
		&:hover {
			color: var(--fgHighlighted);
		}
	}
	
	.noteFooterButtonCount {
		display: inline;
		margin: 0 0 0 8px;
		opacity: 0.7;
	
		&.reacted {
			color: var(--accent);
		}
	}
	
	.noteFooterButtonHistoryMenu {
		&.active {
			color: var(--accent);
		}
	}
	
	.reply:not(:first-child) {
		border-top: solid 0.5px var(--divider);
	}
	
	.tabs {
		border-top: solid 0.5px var(--divider);
		border-bottom: solid 0.5px var(--divider);
		display: flex;
	}
	
	.tab {
		flex: 1;
		padding: 12px 8px;
		border-top: solid 2px transparent;
		border-bottom: solid 2px transparent;
	}
	
	.tabActive {
		border-bottom: solid 2px var(--accent);
	}
	
	.tab_renotes {
		padding: 16px;
	}
	
	.tab_reactions {
		padding: 16px;
	}
	
	.reactionTabs {
		display: flex;
		gap: 8px;
		flex-wrap: wrap;
		margin-bottom: 8px;
	}
	
	.reactionTab {
		padding: 4px 6px;
		border: solid 1px var(--divider);
		border-radius: 6px;
	}
	
	.reactionTabActive {
		border-color: var(--accent);
	}
	
	@container (max-width: 500px) {
		.root {
			font-size: 0.9em;
		}
	}
	
	@container (max-width: 450px) {
		.renote {
			padding: 8px 16px 0 16px;
		}
	
		.note {
			padding: 16px;
		}
	
		.noteHeaderAvatar {
			width: 50px;
			height: 50px;
		}
	}
	
	@container (max-width: 350px) {
		.noteFooterButton {
			&:not(:last-child) {
				margin-right: 18px;
			}
		}
	}
	
	@container (max-width: 300px) {
		.root {
			font-size: 0.825em;
		}
	
		.noteHeaderAvatar {
			width: 50px;
			height: 50px;
		}
	
		.noteFooterButton {
			&:not(:last-child) {
				margin-right: 12px;
			}
		}
	}
	
	.muted {
		padding: 8px;
		text-align: center;
		opacity: 0.7;
	}
	</style><|MERGE_RESOLUTION|>--- conflicted
+++ resolved
@@ -65,11 +65,17 @@
 					<div :class="$style.noteHeaderUsername"><MkAcct :user="appearNote.user"/></div>
 					<MkInstanceTicker v-if="showTicker" :instance="appearNote.user.instance"/>
 				</div>
-<<<<<<< HEAD
 			</header>
 			<div :class="$style.noteContent">
 				<p v-if="appearNote.cw != null" :class="$style.cw">
-					<Mfm v-if="appearNote.cw != ''" style="margin-right: 8px;" :text="appearNote.cw" :author="appearNote.user" :nyaize="'respect'"/>
+					<Mfm
+						v-if="appearNote.cw != ''"
+						:text="appearNote.cw"
+						:author="appearNote.user"
+						:nyaize="'respect'"
+						:enableEmojiMenu="true"
+						:enableEmojiMenuReaction="true"
+					/>
 					<MkCwButton v-model="showContent" :text="appearNote.text" :renote="appearNote.renote" :files="appearNote.files" :poll="appearNote.poll"/>
 				</p>
 				<div v-show="appearNote.cw == null || showContent">
@@ -92,43 +98,6 @@
 							<b>{{ i18n.tsx.translatedFrom({ x: translation.sourceLang }) }}: </b>
 							<Mfm :text="translation.text" :author="appearNote.user" :nyaize="'respect'" :emojiUrls="appearNote.emojis"/>
 						</div>
-=======
-				<div :class="$style.noteHeaderUsername"><MkAcct :user="appearNote.user"/></div>
-				<MkInstanceTicker v-if="showTicker" :instance="appearNote.user.instance"/>
-			</div>
-		</header>
-		<div :class="$style.noteContent">
-			<p v-if="appearNote.cw != null" :class="$style.cw">
-				<Mfm
-					v-if="appearNote.cw != ''"
-					:text="appearNote.cw"
-					:author="appearNote.user"
-					:nyaize="'respect'"
-					:enableEmojiMenu="true"
-					:enableEmojiMenuReaction="true"
-				/>
-				<MkCwButton v-model="showContent" :text="appearNote.text" :renote="appearNote.renote" :files="appearNote.files" :poll="appearNote.poll"/>
-			</p>
-			<div v-show="appearNote.cw == null || showContent">
-				<span v-if="appearNote.isHidden" style="opacity: 0.5">({{ i18n.ts.private }})</span>
-				<MkA v-if="appearNote.replyId" :class="$style.noteReplyTarget" :to="`/notes/${appearNote.replyId}`"><i class="ti ti-arrow-back-up"></i></MkA>
-				<Mfm
-					v-if="appearNote.text"
-					:parsedNodes="parsed"
-					:text="appearNote.text"
-					:author="appearNote.user"
-					:nyaize="'respect'"
-					:emojiUrls="appearNote.emojis"
-					:enableEmojiMenu="true"
-					:enableEmojiMenuReaction="true"
-				/>
-				<a v-if="appearNote.renote != null" :class="$style.rn">RN:</a>
-				<div v-if="translating || translation" :class="$style.translation">
-					<MkLoading v-if="translating" mini/>
-					<div v-else-if="translation">
-						<b>{{ i18n.tsx.translatedFrom({ x: translation.sourceLang }) }}: </b>
-						<Mfm :text="translation.text" :author="appearNote.user" :nyaize="'respect'" :emojiUrls="appearNote.emojis"/>
->>>>>>> 5fc8b3bc
 					</div>
 					<div v-if="appearNote.files && appearNote.files.length > 0">
 						<MkMediaList ref="galleryEl" :mediaList="appearNote.files"/>
@@ -182,7 +151,7 @@
 					<i class="ti ti-ban"></i>
 				</button>
 				<button ref="reactButton" :class="$style.noteFooterButton" class="_button" @click="toggleReact()">
-					<i v-if="appearNote.reactionAcceptance === 'likeOnly' && appearNote.myReaction != null" class="ti ti-heart-filled" style="color: var(--eventReactionHeart);"></i>
+					<i v-if="appearNote.reactionAcceptance === 'likeOnly' && appearNote.myReaction != null" class="ti ti-heart-filled" style="color: var(--love);"></i>
 					<i v-else-if="appearNote.myReaction != null" class="ti ti-minus" style="color: var(--accent);"></i>
 					<i v-else-if="appearNote.reactionAcceptance === 'likeOnly'" class="ti ti-heart"></i>
 					<i v-else class="ti ti-plus"></i>
@@ -217,7 +186,6 @@
 				</div> -->
 				<MkNoteSub v-for="note in replies" :key="note.id" :note="note" :class="$style.reply" :detail="true"/>
 			</div>
-<<<<<<< HEAD
 			<div v-else-if="tab === 'renotes'" :class="$style.tab_renotes">
 				<MkPagination :pagination="renotesPagination" :disableAutoLoad="true">
 					<template #default="{ items }">
@@ -228,50 +196,6 @@
 						</div>
 					</template>
 				</MkPagination>
-=======
-			<MkReactionsViewer v-if="appearNote.reactionAcceptance !== 'likeOnly'" ref="reactionsViewer" :note="appearNote"/>
-			<button class="_button" :class="$style.noteFooterButton" @click="reply()">
-				<i class="ti ti-arrow-back-up"></i>
-				<p v-if="appearNote.repliesCount > 0" :class="$style.noteFooterButtonCount">{{ number(appearNote.repliesCount) }}</p>
-			</button>
-			<button
-				v-if="canRenote"
-				ref="renoteButton"
-				class="_button"
-				:class="$style.noteFooterButton"
-				@mousedown.prevent="renote()"
-			>
-				<i class="ti ti-repeat"></i>
-				<p v-if="appearNote.renoteCount > 0" :class="$style.noteFooterButtonCount">{{ number(appearNote.renoteCount) }}</p>
-			</button>
-			<button v-else class="_button" :class="$style.noteFooterButton" disabled>
-				<i class="ti ti-ban"></i>
-			</button>
-			<button ref="reactButton" :class="$style.noteFooterButton" class="_button" @click="toggleReact()">
-				<i v-if="appearNote.reactionAcceptance === 'likeOnly' && appearNote.myReaction != null" class="ti ti-heart-filled" style="color: var(--love);"></i>
-				<i v-else-if="appearNote.myReaction != null" class="ti ti-minus" style="color: var(--accent);"></i>
-				<i v-else-if="appearNote.reactionAcceptance === 'likeOnly'" class="ti ti-heart"></i>
-				<i v-else class="ti ti-plus"></i>
-				<p v-if="(appearNote.reactionAcceptance === 'likeOnly' || defaultStore.state.showReactionsCount) && appearNote.reactionCount > 0" :class="$style.noteFooterButtonCount">{{ number(appearNote.reactionCount) }}</p>
-			</button>
-			<button v-if="defaultStore.state.showClipButtonInNoteFooter" ref="clipButton" class="_button" :class="$style.noteFooterButton" @mousedown.prevent="clip()">
-				<i class="ti ti-paperclip"></i>
-			</button>
-			<button ref="menuButton" class="_button" :class="$style.noteFooterButton" @mousedown.prevent="showMenu()">
-				<i class="ti ti-dots"></i>
-			</button>
-		</footer>
-	</article>
-	<div :class="$style.tabs">
-		<button class="_button" :class="[$style.tab, { [$style.tabActive]: tab === 'replies' }]" @click="tab = 'replies'"><i class="ti ti-arrow-back-up"></i> {{ i18n.ts.replies }}</button>
-		<button class="_button" :class="[$style.tab, { [$style.tabActive]: tab === 'renotes' }]" @click="tab = 'renotes'"><i class="ti ti-repeat"></i> {{ i18n.ts.renotes }}</button>
-		<button class="_button" :class="[$style.tab, { [$style.tabActive]: tab === 'reactions' }]" @click="tab = 'reactions'"><i class="ti ti-icons"></i> {{ i18n.ts.reactions }}</button>
-	</div>
-	<div>
-		<div v-if="tab === 'replies'">
-			<div v-if="!repliesLoaded" style="padding: 16px">
-				<MkButton style="margin: 0 auto;" primary rounded @click="loadReplies">{{ i18n.ts.loadReplies }}</MkButton>
->>>>>>> 5fc8b3bc
 			</div>
 			<div v-else-if="tab === 'reactions'" :class="$style.tab_reactions">
 				<div :class="$style.reactionTabs">
@@ -292,7 +216,6 @@
 			</div>
 		</div>
 	</div>
-<<<<<<< HEAD
 	<div v-else class="_panel" :class="$style.muted" @click="muted = false">
 		<I18n :src="i18n.ts.userSaysSomething" tag="small">
 			<template #name>
@@ -308,6 +231,7 @@
 	import { computed, inject, onMounted, provide, ref, shallowRef } from 'vue';
 	import * as mfm from 'mfm-js';
 	import * as Misskey from 'misskey-js';
+	import { isLink } from '@@/js/is-link.js';
 	import MkNoteSub from '@/components/MkNoteSub.vue';
 	import MkNoteSimple from '@/components/MkNoteSimple.vue';
 	import MkReactionsViewer from '@/components/MkReactionsViewer.vue';
@@ -331,7 +255,7 @@
 	import { extractUrlFromMfm } from '@/scripts/extract-url-from-mfm.js';
 	import { $i } from '@/account.js';
 	import { i18n } from '@/i18n.js';
-	import { host } from '@/config.js';
+	import { host } from '@@/js/config.js';
 	import { getNoteClipMenu, getNoteMenu, getRenoteMenu } from '@/scripts/get-note-menu.js';
 	import { useNoteCapture } from '@/scripts/use-note-capture.js';
 	import { deepClone } from '@/scripts/clone.js';
@@ -371,85 +295,6 @@
 					}
 				} catch (err) {
 					console.error(err);
-=======
-</div>
-<div v-else class="_panel" :class="$style.muted" @click="muted = false">
-	<I18n :src="i18n.ts.userSaysSomething" tag="small">
-		<template #name>
-			<MkA v-user-preview="appearNote.userId" :to="userPage(appearNote.user)">
-				<MkUserName :user="appearNote.user"/>
-			</MkA>
-		</template>
-	</I18n>
-</div>
-</template>
-
-<script lang="ts" setup>
-import { computed, inject, onMounted, provide, ref, shallowRef } from 'vue';
-import * as mfm from 'mfm-js';
-import * as Misskey from 'misskey-js';
-import { isLink } from '@@/js/is-link.js';
-import MkNoteSub from '@/components/MkNoteSub.vue';
-import MkNoteSimple from '@/components/MkNoteSimple.vue';
-import MkReactionsViewer from '@/components/MkReactionsViewer.vue';
-import MkReactionsViewerDetails from '@/components/MkReactionsViewer.details.vue';
-import MkMediaList from '@/components/MkMediaList.vue';
-import MkCwButton from '@/components/MkCwButton.vue';
-import MkPoll from '@/components/MkPoll.vue';
-import MkUsersTooltip from '@/components/MkUsersTooltip.vue';
-import MkUrlPreview from '@/components/MkUrlPreview.vue';
-import MkInstanceTicker from '@/components/MkInstanceTicker.vue';
-import { pleaseLogin, type OpenOnRemoteOptions } from '@/scripts/please-login.js';
-import { checkWordMute } from '@/scripts/check-word-mute.js';
-import { userPage } from '@/filters/user.js';
-import { notePage } from '@/filters/note.js';
-import number from '@/filters/number.js';
-import * as os from '@/os.js';
-import { misskeyApi, misskeyApiGet } from '@/scripts/misskey-api.js';
-import * as sound from '@/scripts/sound.js';
-import { defaultStore, noteViewInterruptors } from '@/store.js';
-import { reactionPicker } from '@/scripts/reaction-picker.js';
-import { extractUrlFromMfm } from '@/scripts/extract-url-from-mfm.js';
-import { $i } from '@/account.js';
-import { i18n } from '@/i18n.js';
-import { host } from '@@/js/config.js';
-import { getNoteClipMenu, getNoteMenu, getRenoteMenu } from '@/scripts/get-note-menu.js';
-import { useNoteCapture } from '@/scripts/use-note-capture.js';
-import { deepClone } from '@/scripts/clone.js';
-import { useTooltip } from '@/scripts/use-tooltip.js';
-import { claimAchievement } from '@/scripts/achievements.js';
-import MkRippleEffect from '@/components/MkRippleEffect.vue';
-import { showMovedDialog } from '@/scripts/show-moved-dialog.js';
-import MkUserCardMini from '@/components/MkUserCardMini.vue';
-import MkPagination, { type Paging } from '@/components/MkPagination.vue';
-import MkReactionIcon from '@/components/MkReactionIcon.vue';
-import MkButton from '@/components/MkButton.vue';
-import { isEnabledUrlPreview } from '@/instance.js';
-import { getAppearNote } from '@/scripts/get-appear-note.js';
-import { type Keymap } from '@/scripts/hotkey.js';
-
-const props = withDefaults(defineProps<{
-	note: Misskey.entities.Note;
-	initialTab: string;
-}>(), {
-	initialTab: 'replies',
-});
-
-const inChannel = inject('inChannel', null);
-
-const note = ref(deepClone(props.note));
-
-// plugin
-if (noteViewInterruptors.length > 0) {
-	onMounted(async () => {
-		let result: Misskey.entities.Note | null = deepClone(note.value);
-		for (const interruptor of noteViewInterruptors) {
-			try {
-				result = await interruptor.handler(result!) as Misskey.entities.Note | null;
-				if (result === null) {
-					isDeleted.value = true;
-					return;
->>>>>>> 5fc8b3bc
 				}
 			}
 			note.value = result as Misskey.entities.Note;
@@ -662,17 +507,8 @@
 			undoReact(appearNote.value);
 		}
 	}
-<<<<<<< HEAD
 	
 	function onContextmenu(ev: MouseEvent): void {
-		const isLink = (el: HTMLElement): boolean => {
-			if (el.tagName === 'A') return true;
-			if (el.parentElement) {
-				return isLink(el.parentElement);
-			}
-			return false;
-		};
-	
 		if (ev.target && isLink(ev.target as HTMLElement)) return;
 		if (window.getSelection()?.toString() !== '') return;
 	
@@ -686,18 +522,6 @@
 	}
 	
 	function showMenu(): void {
-=======
-}
-
-function onContextmenu(ev: MouseEvent): void {
-	if (ev.target && isLink(ev.target as HTMLElement)) return;
-	if (window.getSelection()?.toString() !== '') return;
-
-	if (defaultStore.state.useReactionPickerForContextMenu) {
-		ev.preventDefault();
-		react();
-	} else {
->>>>>>> 5fc8b3bc
 		const { menu, cleanup } = getNoteMenu({ note: note.value, translating, translation, isDeleted });
 		os.popupMenu(menu, menuButton.value).then(focus).finally(cleanup);
 	}
