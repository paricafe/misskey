<!--
SPDX-FileCopyrightText: syuilo and misskey-project
SPDX-License-Identifier: AGPL-3.0-only
-->

<template>
<div
	v-if="!muted"
	v-show="!isDeleted"
	ref="rootEl"
	v-hotkey="keymap"
	:class="$style.root"
	:tabindex="isDeleted ? '-1' : '0'"
>
	<div v-if="appearNote.reply && appearNote.reply.replyId">
		<!-- <div v-if="!conversationLoaded" style="padding: 16px">
			<MkButton style="margin: 0 auto;" primary rounded @click="loadConversation">{{ i18n.ts.loadConversation }}</MkButton>
		</div> -->
		<MkNoteSub v-for="note in conversation" :key="note.id" :class="$style.replyToMore" :note="note"/>
	</div>
	<MkNoteSub v-if="appearNote.reply" :note="appearNote.reply" :class="$style.replyTo"/>
	<div v-if="isRenote" :class="$style.renote">
		<MkAvatar :class="$style.renoteAvatar" :user="note.user" link preview/>
		<i class="ti ti-repeat" style="margin-right: 4px;"></i>
		<span :class="$style.renoteText">
			<I18n :src="i18n.ts.renotedBy" tag="span">
				<template #user>
					<MkA v-user-preview="note.userId" :class="$style.renoteName" :to="userPage(note.user)">
						<MkUserName :user="note.user"/>
					</MkA>
				</template>
			</I18n>
		</span>
		<div :class="$style.renoteInfo">
			<button ref="renoteTime" class="_button" :class="$style.renoteTime" @mousedown.prevent="showRenoteMenu()">
				<i v-if="isMyRenote" class="ti ti-dots" style="margin-right: 4px;"></i>
				<MkTime :time="note.createdAt"/>
			</button>
			<span v-if="note.visibility !== 'public'" style="margin-left: 0.5em;" :title="i18n.ts._visibility[note.visibility]">
				<i v-if="note.visibility === 'home'" class="ti ti-home"></i>
				<i v-else-if="note.visibility === 'followers'" class="ti ti-lock"></i>
				<i v-else-if="note.visibility === 'specified'" ref="specified" class="ti ti-mail"></i>
			</span>
			<span v-if="note.localOnly" style="margin-left: 0.5em;" :title="i18n.ts._visibility['disableFederation']"><i class="ti ti-rocket-off"></i></span>
		</div>
	</div>
	<article :class="$style.note" @contextmenu.stop="onContextmenu">
		<header :class="$style.noteHeader">
			<MkAvatar :class="$style.noteHeaderAvatar" :user="appearNote.user" indicator link preview/>
			<div :class="$style.noteHeaderBody">
				<div>
					<MkA v-user-preview="appearNote.user.id" :class="$style.noteHeaderName" :to="userPage(appearNote.user)">
						<MkUserName :nowrap="false" :user="appearNote.user"/>
					</MkA>
					<span v-if="appearNote.user.isBot" :class="$style.isBot">bot</span>
					<div :class="$style.noteHeaderInfo">
						<span v-if="appearNote.visibility !== 'public'" style="margin-left: 0.5em;" :title="i18n.ts._visibility[appearNote.visibility]">
							<i v-if="appearNote.visibility === 'home'" class="ti ti-home"></i>
							<i v-else-if="appearNote.visibility === 'followers'" class="ti ti-lock"></i>
							<i v-else-if="appearNote.visibility === 'specified'" ref="specified" class="ti ti-mail"></i>
						</span>
						<span v-if="appearNote.localOnly" style="margin-left: 0.5em;" :title="i18n.ts._visibility['disableFederation']"><i class="ti ti-rocket-off"></i></span>
					</div>
				</div>
				<div :class="$style.noteHeaderUsernameAndBadgeRoles">
					<div :class="$style.noteHeaderUsername">
						<MkAcct :user="appearNote.user"/>
					</div>
					<div v-if="appearNote.user.badgeRoles" :class="$style.noteHeaderBadgeRoles">
						<img v-for="(role, i) in appearNote.user.badgeRoles" :key="i" v-tooltip="role.name" :class="$style.noteHeaderBadgeRole" :src="role.iconUrl!"/>
					</div>
				</div>
				<MkInstanceTicker v-if="showTicker" :instance="appearNote.user.instance"/>
			</div>
		</header>
		<div :class="$style.noteContent">
			<p v-if="appearNote.cw != null" :class="$style.cw">
				<Mfm
					v-if="appearNote.cw != ''"
					:text="appearNote.cw"
					:author="appearNote.user"
					:nyaize="'respect'"
					:enableEmojiMenu="true"
					:enableEmojiMenuReaction="true"
				/>
				<MkCwButton v-model="showContent" :text="appearNote.text" :renote="appearNote.renote" :files="appearNote.files" :poll="appearNote.poll"/>
			</p>
			<div v-show="appearNote.cw == null || showContent">
				<span v-if="appearNote.isHidden" style="opacity: 0.5">({{ i18n.ts.private }})</span>
				<MkA v-if="appearNote.replyId" :class="$style.noteReplyTarget" :to="`/notes/${appearNote.replyId}`"><i class="ti ti-arrow-back-up"></i></MkA>
				<Mfm
					v-if="appearNote.text"
					:parsedNodes="parsed"
					:text="appearNote.text"
					:author="appearNote.user"
					:nyaize="'respect'"
					:emojiUrls="appearNote.emojis"
					:enableEmojiMenu="true"
					:enableEmojiMenuReaction="true"
				/>
				<a v-if="appearNote.renote != null" :class="$style.rn">RN:</a>
				<div v-if="defaultStore.state.autoTranslateButton && $i.policies.canUseTranslator && appearNote.text && isForeignLanguage" style="padding-top: 5px; color: var(--MI_THEME-accent);">
					<button v-if="!(translating || translation)" ref="translateButton" class="_button" @click.stop="translate()"><i class="ti ti-language-hiragana"></i>{{ i18n.ts.translate }}</button>
					<button v-else class="_button" @click.stop="translation= null">{{ i18n.ts.close }}</button>
				</div>
				<div v-if="translating || translation" :class="$style.translation">
					<MkLoading v-if="translating" mini/>
					<div v-else-if="translation">
						<b>{{ i18n.tsx.translatedFrom({ x: translation.sourceLang }) }}: </b>
						<Mfm :text="translation.text" :author="appearNote.user" :nyaize="'respect'" :emojiUrls="appearNote.emojis"/>
					</div>
				</div>
				<div v-if="appearNote.files && appearNote.files.length > 0">
					<MkMediaList ref="galleryEl" :mediaList="appearNote.files"/>
				</div>
				<MkPoll v-if="appearNote.poll" ref="pollViewer" :noteId="appearNote.id" :poll="appearNote.poll" :class="$style.poll"/>
				<div v-if="isEnabledUrlPreview">
					<MkUrlPreview v-for="url in urls" :key="url" :url="url" :compact="true" :detail="true" style="margin-top: 6px;"/>
				</div>
				<div v-if="appearNote.renote" :class="$style.quote"><MkNoteSimple :note="appearNote.renote" :class="$style.quoteNote"/></div>
			</div>
			<MkA v-if="appearNote.channel && !inChannel" :class="$style.channel" :to="`/channels/${appearNote.channel.id}`"><i class="ti ti-device-tv"></i> {{ appearNote.channel.name }}</MkA>

			<div v-if="showingNoteHistoryRef" :class="$style.translation">
				<b><MkTime :time="showingNoteHistoryRef.createdAt"/>: </b>
				<div v-if="showingNoteHistoryRef.cw">
					<p :class="$style.cw">
						<Mfm style="margin-right: 8px;" :text="showingNoteHistoryRef.cw" :author="appearNote.user" :nyaize="'respect'"/>
					</p>
					<hr/>
				</div>
				<div v-if="showingNoteHistoryRef.text">
					<Mfm :text="showingNoteHistoryRef.text" :author="appearNote.user" :nyaize="'respect'" :emojiUrls="appearNote.emojis"/>
				</div>
			</div>
		</div>
		<footer>
			<div :class="$style.noteFooterInfo">
				<div v-if="appearNote.updatedAt">
					{{ i18n.ts.edited }}: <MkTime :time="appearNote.updatedAt" mode="detail"/>
				</div>
				<MkA :to="notePage(appearNote)">
					<MkTime :time="appearNote.createdAt" mode="detail" colored/>
				</MkA>
			</div>
			<MkReactionsViewer v-if="appearNote.reactionAcceptance !== 'likeOnly' && !disableReactionsViewer" ref="reactionsViewer" :note="appearNote"/>
			<div :class="$style.footerButton">
			<button class="_button" :class="$style.noteFooterButton" @click.stop="reply()">
				<i class="ti ti-arrow-back-up"></i>
				<p v-if="appearNote.repliesCount > 0" :class="$style.noteFooterButtonCount">{{ number(appearNote.repliesCount) }}</p>
			</button>
			<button
				v-if="canRenote"
				ref="renoteButton"
				class="_button"
				:class="$style.noteFooterButton"
				@mousedown.prevent="renote()"
			>
				<i class="ti ti-repeat"></i>
				<p v-if="appearNote.renoteCount > 0" :class="$style.noteFooterButtonCount">{{ number(appearNote.renoteCount) }}</p>
			</button>
			<button v-else class="_button" :class="$style.noteFooterButton" disabled>
				<i class="ti ti-ban"></i>
			</button>
			<button v-if="appearNote.myReaction == null && appearNote.reactionAcceptance !== 'likeOnly' && !disableReactionsViewer" ref="likeButton" :class="$style.noteFooterButton" class="_button" @mousedown="like()">
				<i class="ti ti-heart"></i>
			</button>
			<button ref="reactButton" :class="$style.noteFooterButton" class="_button" @click.stop="toggleReact()">
				<i v-if="(appearNote.reactionAcceptance === 'likeOnly' || disableReactionsViewer) && appearNote.myReaction != null" class="ti ti-heart-filled" style="color: var(--MI_THEME-love);"></i>
				<i v-else-if="appearNote.myReaction != null" class="ti ti-minus" style="color: var(--MI_THEME-accent);"></i>
				<i v-else-if="appearNote.reactionAcceptance === 'likeOnly' || disableReactionsViewer" class="ti ti-heart"></i>
				<i v-else class="ti ti-mood-plus"></i>
				<p v-if="(appearNote.reactionAcceptance === 'likeOnly' || defaultStore.state.showReactionsCount || disableReactionsViewer) && appearNote.reactionCount > 0" :class="$style.noteFooterButtonCount">{{ number(appearNote.reactionCount) }}</p>
			</button>
			<button
				v-if="appearNote.updatedAt" ref="historyMenuButton" class="_button" :class="[
					$style.noteFooterButton,
					$style.noteFooterButtonHistoryMenu,
					showingNoteHistoryRef ? $style.active : undefined,
				]" @mousedown="historyMenu()"
			>
				<i class="ti ti-history"></i>
			</button>
			<button v-if="defaultStore.state.showClipButtonInNoteFooter" ref="clipButton" class="_button" :class="$style.noteFooterButton" @mousedown.prevent="clip()">
				<i class="ti ti-paperclip"></i>
			</button>
			<button ref="menuButton" class="_button" :class="$style.noteFooterButton" @mousedown.prevent="showMenu()">
				<i class="ti ti-dots"></i>
			</button>
		    </div>
		</footer>
	</article>
	<div :class="$style.tabs">
		<button class="_button" :class="[$style.tab, { [$style.tabActive]: tab === 'replies' }]" @click.stop="tab = 'replies'"><i class="ti ti-arrow-back-up"></i> {{ i18n.ts.replies }}</button>
		<button class="_button" :class="[$style.tab, { [$style.tabActive]: tab === 'renotes' }]" @click.stop="tab = 'renotes'"><i class="ti ti-repeat"></i> {{ i18n.ts.renotes }}</button>
		<button class="_button" :class="[$style.tab, { [$style.tabActive]: tab === 'reactions' }]" @click.stop="tab = 'reactions'"><i class="ti ti-icons"></i> {{ i18n.ts.reactions }}</button>
	</div>
	<div>
		<div v-if="tab === 'replies'">
			<!-- <div v-if="!repliesLoaded" style="padding: 16px">
				<MkButton style="margin: 0 auto;" primary rounded @click="loadReplies">{{ i18n.ts.loadReplies }}</MkButton>
			</div> -->
			<MkNoteSub v-for="note in replies" :key="note.id" :note="note" :class="$style.reply" :detail="true" :onDeleteCallback="removeReply" :isReply="true"/>
		</div>
		<div v-else-if="tab === 'renotes'" :class="$style.tab_renotes">
			<MkPagination :pagination="renotesPagination" :disableAutoLoad="true">
				<template #default="{ items }">
					<div style="display: grid; grid-template-columns: repeat(auto-fill, minmax(270px, 1fr)); grid-gap: 12px;">
						<MkA v-for="item in items" :key="item.id" :to="userPage(item.user)">
							<MkUserCardMini :user="item.user" :withChart="false"/>
						</MkA>
					</div>
				</template>
			</MkPagination>
		</div>
		<div v-else-if="tab === 'reactions'" :class="$style.tab_reactions">
			<div :class="$style.reactionTabs">
				<button v-for="reaction in Object.keys(appearNote.reactions)" :key="reaction" :class="[$style.reactionTab, { [$style.reactionTabActive]: reactionTabType === reaction }]" class="_button" @click.stop="reactionTabType = reaction">
					<MkReactionIcon :reaction="reaction"/>
					<span style="margin-left: 4px;">{{ appearNote.reactions[reaction] }}</span>
				</button>
			</div>
			<MkPagination v-if="reactionTabType" :key="reactionTabType" :pagination="reactionsPagination" :disableAutoLoad="true">
				<template #default="{ items }">
					<div style="display: grid; grid-template-columns: repeat(auto-fill, minmax(270px, 1fr)); grid-gap: 12px;">
						<MkA v-for="item in items" :key="item.id" :to="userPage(item.user)">
							<MkUserCardMini :user="item.user" :withChart="false"/>
						</MkA>
					</div>
				</template>
			</MkPagination>
		</div>
	</div>
</div>
<div v-else class="_panel" :class="$style.muted" @click.stop="muted = false">
	<I18n :src="i18n.ts.userSaysSomething" tag="small">
		<template #name>
			<MkA v-user-preview="appearNote.userId" :to="userPage(appearNote.user)">
				<MkUserName :user="appearNote.user"/>
			</MkA>
		</template>
	</I18n>
</div>
</template>

<script lang="ts" setup>
import { computed, inject, onMounted, provide, ref, shallowRef } from 'vue';
import * as mfm from 'mfm-js';
import * as Misskey from 'misskey-js';
import { isLink } from '@@/js/is-link.js';
import { host } from '@@/js/config.js';
import MkNoteSub from '@/components/MkNoteSub.vue';
import MkNoteSimple from '@/components/MkNoteSimple.vue';
import MkReactionsViewer from '@/components/MkReactionsViewer.vue';
import MkReactionsViewerDetails from '@/components/MkReactionsViewer.details.vue';
import MkMediaList from '@/components/MkMediaList.vue';
import MkCwButton from '@/components/MkCwButton.vue';
import MkPoll from '@/components/MkPoll.vue';
import MkUsersTooltip from '@/components/MkUsersTooltip.vue';
import MkUrlPreview from '@/components/MkUrlPreview.vue';
import MkInstanceTicker from '@/components/MkInstanceTicker.vue';
import { pleaseLogin, type OpenOnRemoteOptions } from '@/scripts/please-login.js';
import { checkWordMute } from '@/scripts/check-word-mute.js';
import { userPage } from '@/filters/user.js';
import { notePage } from '@/filters/note.js';
import number from '@/filters/number.js';
import * as os from '@/os.js';
import { misskeyApi, misskeyApiGet } from '@/scripts/misskey-api.js';
import * as sound from '@/scripts/sound.js';
import { defaultStore, noteViewInterruptors } from '@/store.js';
import { reactionPicker } from '@/scripts/reaction-picker.js';
import { extractUrlFromMfm } from '@/scripts/extract-url-from-mfm.js';
import { $i } from '@/account.js';
import { i18n } from '@/i18n.js';
import { getNoteClipMenu, getNoteMenu, getRenoteMenu } from '@/scripts/get-note-menu.js';
import { useNoteCapture } from '@/scripts/use-note-capture.js';
import { deepClone } from '@/scripts/clone.js';
import { useTooltip } from '@/scripts/use-tooltip.js';
import { claimAchievement } from '@/scripts/achievements.js';
import MkRippleEffect from '@/components/MkRippleEffect.vue';
import { showMovedDialog } from '@/scripts/show-moved-dialog.js';
import MkUserCardMini from '@/components/MkUserCardMini.vue';
import MkPagination, { type Paging } from '@/components/MkPagination.vue';
import MkReactionIcon from '@/components/MkReactionIcon.vue';
import MkButton from '@/components/MkButton.vue';
import { isEnabledUrlPreview } from '@/instance.js';
import { getAppearNote } from '@/scripts/get-appear-note.js';
import { type Keymap } from '@/scripts/hotkey.js';
import { miLocalStorage } from '@/local-storage.js';
import detectLanguage from '@/scripts/detect-language.js';
import { spacingNote } from '@/scripts/autospacing.js';

const props = withDefaults(defineProps<{
	note: Misskey.entities.Note;
	initialTab: string;
}>(), {
	initialTab: 'replies',
});

const inChannel = inject('inChannel', null);

const note = ref(deepClone(props.note));

// plugin
if (noteViewInterruptors.length > 0) {
	onMounted(async () => {
		let result: Misskey.entities.Note | null = deepClone(note.value);
		for (const interruptor of noteViewInterruptors) {
			try {
				result = await interruptor.handler(result!) as Misskey.entities.Note | null;
				if (result === null) {
					isDeleted.value = true;
					return;
				}
			} catch (err) {
				console.error(err);
			}
		}
		note.value = result as Misskey.entities.Note;
	});
}

const isRenote = Misskey.note.isPureRenote(note.value);

const rootEl = shallowRef<HTMLElement>();
const menuButton = shallowRef<HTMLElement>();
const renoteButton = shallowRef<HTMLElement>();
const renoteTime = shallowRef<HTMLElement>();
const reactButton = shallowRef<HTMLElement>();
const clipButton = shallowRef<HTMLElement>();
const likeButton = shallowRef<HTMLElement>();
const historyMenuButton = shallowRef<HTMLElement>();
const appearNote = computed(() => spacingNote(getAppearNote(note.value)));
const galleryEl = shallowRef<InstanceType<typeof MkMediaList>>();
const isMyRenote = $i && ($i.id === note.value.userId);
const showContent = ref(false);
const isDeleted = ref(false);
const muted = ref($i ? checkWordMute(appearNote.value, $i, $i.mutedWords) : false);
const translation = ref<Misskey.entities.NotesTranslateResponse | null>(null);
const translating = ref(false);
const parsed = appearNote.value.text ? mfm.parse(appearNote.value.text) : null;
const urls = parsed ? extractUrlFromMfm(parsed).filter((url) => appearNote.value.renote?.url !== url && appearNote.value.renote?.uri !== url) : null;
const showTicker = (defaultStore.state.instanceTicker === 'always') || (defaultStore.state.instanceTicker === 'remote' && appearNote.value.user.instance);
const conversation = ref<Misskey.entities.Note[]>([]);
const replies = ref<Misskey.entities.Note[]>([]);
const canRenote = computed(() => ['public', 'home'].includes(appearNote.value.visibility) || appearNote.value.userId === $i?.id);

type ShowingNoteHistoryState = {
	createdAt: string | null;
	text: string | null;
	cw?: string | null;
} | null;
const showingNoteHistoryRef = ref<ShowingNoteHistoryState>(null);

const disableReactionsViewer = ref(defaultStore.reactiveState.disableReactionsViewer);

const pleaseLoginContext = computed<OpenOnRemoteOptions>(() => ({
	type: 'lookup',
	url: `https://${host}/notes/${appearNote.value.id}`,
}));

const keymap = {
	'r': () => reply(),
	'e|a|plus': () => react(),
	'q': () => renote(),
	'm': () => showMenu(),
	'c': () => {
		if (!defaultStore.state.showClipButtonInNoteFooter) return;
		clip();
	},
	'o': () => galleryEl.value?.openGallery(),
	'v|enter': () => {
		if (appearNote.value.cw != null) {
			showContent.value = !showContent.value;
		}
	},
	'esc': {
		allowRepeat: true,
		callback: () => blur(),
	},
} as const satisfies Keymap;

provide('react', (reaction: string) => {
	misskeyApi('notes/reactions/create', {
		noteId: appearNote.value.id,
		reaction: reaction,
	});
});

const tab = ref(props.initialTab);
const reactionTabType = ref<string | null>(null);

const renotesPagination = computed<Paging>(() => ({
	endpoint: 'notes/renotes',
	limit: 10,
	params: {
		noteId: appearNote.value.id,
	},
}));

const reactionsPagination = computed<Paging>(() => ({
	endpoint: 'notes/reactions',
	limit: 10,
	params: {
		noteId: appearNote.value.id,
		type: reactionTabType.value,
	},
}));

async function addReplyTo(replyNote: Misskey.entities.Note) {
	replies.value.unshift(replyNote);
	appearNote.value.repliesCount += 1;
}

async function removeReply(id: Misskey.entities.Note['id']) {
	const replyIdx = replies.value.findIndex(note => note.id === id);
	if (replyIdx >= 0) {
		replies.value.splice(replyIdx, 1);
		appearNote.value.repliesCount -= 1;
	}
}

useNoteCapture({
	rootEl: rootEl,
	note: appearNote,
	pureNote: note,
	isDeletedRef: isDeleted,
	onReplyCallback: addReplyTo,
});

useTooltip(renoteButton, async (showing) => {
	const renotes = await misskeyApi('notes/renotes', {
		noteId: appearNote.value.id,
		limit: 11,
	});

	const users = renotes.map(x => x.user);

	if (users.length < 1) return;

	const { dispose } = os.popup(MkUsersTooltip, {
		showing,
		users,
		count: appearNote.value.renoteCount,
		targetElement: renoteButton.value,
	}, {
		closed: () => dispose(),
	});
});

if (appearNote.value.reactionAcceptance === 'likeOnly' || disableReactionsViewer.value) {
	useTooltip(reactButton, async (showing) => {
		const reactions = await misskeyApiGet('notes/reactions', {
			noteId: appearNote.value.id,
			limit: 10,
			_cacheKey_: appearNote.value.reactionCount,
		});

		const users = reactions.map(x => x.user);

		if (users.length < 1) return;

		const { dispose } = os.popup(MkReactionsViewerDetails, {
			showing,
			reaction: '❤️',
			users,
			count: appearNote.value.reactionCount,
			targetElement: reactButton.value!,
		}, {
			closed: () => dispose(),
		});
	});
}

function renote() {
	pleaseLogin({ openOnRemote: pleaseLoginContext.value });
	showMovedDialog();

	const { menu } = getRenoteMenu({ note: note.value, renoteButton });
	os.popupMenu(menu, renoteButton.value);
}

function reply(): void {
	pleaseLogin({ openOnRemote: pleaseLoginContext.value });
	showMovedDialog();
	os.post({
		reply: appearNote.value,
		channel: appearNote.value.channel,
	}).then(() => {
		focus();
	});
}

function like(): void {
	pleaseLogin(undefined, pleaseLoginContext.value);
	showMovedDialog();
	sound.playMisskeySfx('reaction');
	if (props.mock) {
		return;
	}
	misskeyApi('notes/reactions/create', {
		noteId: appearNote.value.id,
		reaction: '❤️',
	});
	const el = likeButton.value as HTMLElement | null | undefined;
	if (el) {
		const rect = el.getBoundingClientRect();
		const x = rect.left + (el.offsetWidth / 2);
		const y = rect.top + (el.offsetHeight / 2);
		const { dispose } = os.popup(MkRippleEffect, { x, y }, {
			end: () => dispose(),
		});
	}
}

function react(): void {
	pleaseLogin({ openOnRemote: pleaseLoginContext.value });
	showMovedDialog();
	if (appearNote.value.reactionAcceptance === 'likeOnly' || disableReactionsViewer.value) {
		sound.playMisskeySfx('reaction');

		misskeyApi('notes/reactions/create', {
			noteId: appearNote.value.id,
			reaction: '❤️',
		});
		const el = reactButton.value;
		if (el) {
			const rect = el.getBoundingClientRect();
			const x = rect.left + (el.offsetWidth / 2);
			const y = rect.top + (el.offsetHeight / 2);
			const { dispose } = os.popup(MkRippleEffect, { x, y }, {
				end: () => dispose(),
			});
		}
	} else {
		blur();
		reactionPicker.show(reactButton.value ?? null, note.value, reaction => {
			sound.playMisskeySfx('reaction');

			misskeyApi('notes/reactions/create', {
				noteId: appearNote.value.id,
				reaction: reaction,
			});
			if (appearNote.value.text && appearNote.value.text.length > 100 && (Date.now() - new Date(appearNote.value.createdAt).getTime() < 1000 * 3)) {
				claimAchievement('reactWithoutRead');
			}
		}, () => {
			focus();
		});
	}
}

function undoReact(targetNote: Misskey.entities.Note): void {
	const oldReaction = targetNote.myReaction;
	if (!oldReaction) return;
	misskeyApi('notes/reactions/delete', {
		noteId: targetNote.id,
	});
}

function toggleReact() {
	if (appearNote.value.myReaction == null) {
		react();
	} else {
		undoReact(appearNote.value);
	}
}

function onContextmenu(ev: MouseEvent): void {
	if (ev.target && isLink(ev.target as HTMLElement)) return;
	if (window.getSelection()?.toString() !== '') return;

	if (defaultStore.state.useReactionPickerForContextMenu) {
		ev.preventDefault();
		react();
	} else {
		const { menu, cleanup } = getNoteMenu({ note: note.value, translating, translation, isDeleted });
		os.contextMenu(menu, ev).then(focus).finally(cleanup);
	}
}

function showMenu(): void {
	const { menu, cleanup } = getNoteMenu({ note: note.value, translating, translation, isDeleted });
	os.popupMenu(menu, menuButton.value).then(focus).finally(cleanup);
}

const setCurrentNoteInfo = (state: ShowingNoteHistoryState) => {
	// Set current showing
	showingNoteHistoryRef.value = state;
};

const fullHistoryWithLatest = computed(() =>
	appearNote.value.updatedAt ? [{
		createdAt: appearNote.value.updatedAt,
		text: appearNote.value.text,
		cw: appearNote.value.cw,
		displayText: i18n.ts.latestVersion,
		clearState: true,
	}, ...appearNote.value.history
		.map(h => ({
			...h,
			displayText: null,
			clearState: false,
		})),
	] : [],
);

function historyMenu(viaKeyboard = false): void {
	const currentNoteUpdatedAtDate = new Date(showingNoteHistoryRef.value?.createdAt || appearNote.value.updatedAt).getTime();
	const menu = fullHistoryWithLatest.value
		.sort((h1, h2) => new Date(h2.createdAt).getTime() - new Date(h1.createdAt).getTime())
		.map(h => ({
			active: new Date(h.createdAt).getTime() === currentNoteUpdatedAtDate,
			text: h.displayText || new Date(h.createdAt).toISOString(),
			action: () => setCurrentNoteInfo(h.clearState ? null : h),
		}));
	os.popupMenu(menu, historyMenuButton.value, {
		viaKeyboard,
	}).then(focus);
}

async function clip(): Promise<void> {
	os.popupMenu(await getNoteClipMenu({ note: note.value, isDeleted }), clipButton.value).then(focus);
}

const isForeignLanguage: boolean = appearNote.value.text != null && (() => {
	const targetLang = (miLocalStorage.getItem('lang') ?? navigator.language).slice(0, 2);
	const postLang = detectLanguage(appearNote.value.text);
	return postLang !== '' && postLang !== targetLang;
})();

async function translate(): Promise<void> {
	if (translation.value != null) return;
	translating.value = true;
	if (props.mock) {
		return;
	}
	const res = await misskeyApi('notes/translate', {
		noteId: appearNote.value.id,
		targetLang: miLocalStorage.getItem('lang') ?? navigator.language,
	});
	translating.value = false;
	translation.value = res;
}

function showRenoteMenu(): void {
	if (!isMyRenote) return;
	pleaseLogin({ openOnRemote: pleaseLoginContext.value });
	os.popupMenu([{
		text: i18n.ts.unrenote,
		icon: 'ti ti-trash',
		danger: true,
		action: () => {
			misskeyApi('notes/delete', {
				noteId: note.value.id,
			});
			isDeleted.value = true;
		},
	}], renoteTime.value);
}

function focus() {
	rootEl.value?.focus();
}

function blur() {
	rootEl.value?.blur();
}

// const repliesLoaded = ref(false);

function loadReplies() {
	// repliesLoaded.value = true;
	misskeyApi('notes/children', {
		noteId: appearNote.value.id,
		limit: 30,
	}).then(res => {
		replies.value = res;
	});
}

// const conversationLoaded = ref(false);

function loadConversation() {
	// conversationLoaded.value = true;
	if (appearNote.value.replyId == null) return;
	misskeyApi('notes/conversation', {
		noteId: appearNote.value.replyId,
	}).then(res => {
		conversation.value = res.reverse();
	});
}

// Extend note content automatically (no manual click)
onMounted(() => {
	loadReplies();
	loadConversation();
});
</script>

<style lang="scss" module>
.root {
	position: relative;
	transition: box-shadow 0.1s ease;
	overflow: clip;
	contain: content;

	&:focus-visible {
		outline: none;

		&::after {
			content: "";
			pointer-events: none;
			display: block;
			position: absolute;
			z-index: 10;
			top: 0;
			left: 0;
			right: 0;
			bottom: 0;
			margin: auto;
			width: calc(100% - 8px);
			height: calc(100% - 8px);
			border: dashed 2px var(--MI_THEME-focus);
			border-radius: var(--MI-radius);
			box-sizing: border-box;
		}
	}
}

.footer {
		display: flex;
		align-items: center;
		justify-content: space-between;
		position: relative;
		z-index: 1;
		margin-top: 0.4em;
		max-width: 400px;
}

.replyTo {
	opacity: 0.7;
	padding-bottom: 0;
}

.replyToMore {
	opacity: 0.7;
}

.renote {
	display: flex;
	align-items: center;
	padding: 16px 32px 8px 32px;
	line-height: 28px;
	white-space: pre;
	color: var(--MI_THEME-renote);
}

.renoteAvatar {
	flex-shrink: 0;
	display: inline-block;
	width: 28px;
	height: 28px;
	margin: 0 8px 0 0;
	border-radius: 6px;
}

.renoteText {
	overflow: hidden;
	flex-shrink: 1;
	text-overflow: ellipsis;
	white-space: nowrap;
}

.renoteName {
	font-weight: bold;
}

.renoteInfo {
	margin-left: auto;
	font-size: 0.9em;
}

.renoteTime {
	flex-shrink: 0;
	color: inherit;
}

.renote + .note {
	padding-top: 8px;
}

.note {
	padding: 32px;
	font-size: 1.2em;

	&:hover > .main > .footer > .button {
		opacity: 1;
	}
}

.noteHeader {
	display: flex;
	position: relative;
	margin-bottom: 16px;
	align-items: center;
}

.noteHeaderAvatar {
	display: block;
	flex-shrink: 0;
	width: 58px;
	height: 58px;
}

.noteHeaderBody {
	flex: 1;
	display: flex;
	flex-direction: column;
	justify-content: center;
	padding-left: 16px;
	font-size: 0.95em;
}

.noteHeaderName {
	margin: 0 0 -.2em 0;
	font-weight: bold;
	line-height: 1.3;
}

.isBot {
	display: inline-block;
	margin: 0 0.5em;
	padding: 4px 6px;
	font-size: 80%;
	line-height: 1;
	border: solid 0.5px var(--MI_THEME-divider);
	border-radius: 4px;
}

.noteHeaderInfo {
	float: right;
}

.noteHeaderUsernameAndBadgeRoles {
	display: flex;
}

.noteHeaderUsername {
<<<<<<< HEAD
	margin: 0 0 .5em 0;
=======
	margin-bottom: 2px;
	margin-right: 0.5em;
>>>>>>> 4d541015
	line-height: 1.3;
	word-wrap: anywhere;
}

.noteHeaderBadgeRoles {
	margin: 0 .5em 0 0;
}

.noteHeaderBadgeRole {
	height: 1.3em;
	vertical-align: -20%;

	& + .noteHeaderBadgeRole {
		margin-left: 0.2em;
	}
}

.noteContent {
	container-type: inline-size;
	overflow-wrap: break-word;
}

.cw {
	cursor: default;
	display: block;
	margin: 0;
	padding: 0;
	overflow-wrap: break-word;
}

.noteReplyTarget {
	color: var(--MI_THEME-accent);
	margin-right: 0.5em;
}

.rn {
	margin-left: 4px;
	font-style: oblique;
	color: var(--MI_THEME-renote);
}

.translation {
	border: solid 0.5px var(--MI_THEME-divider);
	border-radius: var(--MI-radius);
	padding: 12px;
	margin-top: 8px;
}

.poll {
	font-size: 80%;
}

.quote {
	padding: 8px 0;
}

.quoteNote {
	padding: 16px;
	border: dashed 1px var(--MI_THEME-renote);
	border-radius: 8px;
	overflow: clip;
}

.channel {
	opacity: 0.7;
	font-size: 80%;
}

.noteFooterInfo {
	margin: 16px 0;
	opacity: 0.7;
	font-size: 0.9em;
}

.noteFooterButton {
	margin: 0;
	padding: 8px;
	opacity: 0.7;

	&:not(:last-child) {
		margin-right: 1.5em;
	}

	&:hover {
		color: var(--MI_THEME-fgHighlighted);
	}
}

.noteFooterButtonCount {
	display: inline;
	margin: 0 0 0 8px;
	opacity: 0.7;

	&.reacted {
		color: var(--MI_THEME-accent);
	}
}

.noteFooterButtonHistoryMenu {
	&.active {
		color: var(--MI_THEME--accent);
	}
}

@container (max-width: 400px) {
	.root {
		.noteFooterButton {
			&:not(:last-child) {
				margin-right: 0.6em;
			}
		}
	}
}

@container (max-width: 350px) {
	.root {
		.noteFooterButton {
			&:not(:last-child) {
				margin-right: 0.3em;
			}
		}
	}
}

.reply:not(:first-child) {
	border-top: solid 0.5px var(--MI_THEME-divider);
}

.tabs {
	border-top: solid 0.5px var(--MI_THEME-divider);
	border-bottom: solid 0.5px var(--MI_THEME-divider);
	display: flex;
}

.tab {
	flex: 1;
	padding: 12px 8px;
	border-top: solid 2px transparent;
	border-bottom: solid 2px transparent;
}

.tabActive {
	border-bottom: solid 2px var(--MI_THEME-accent);
}

.tab_renotes {
	padding: 16px;
}

.tab_reactions {
	padding: 16px;
}

.reactionTabs {
	display: flex;
	gap: 8px;
	flex-wrap: wrap;
	margin-bottom: 8px;
}

.reactionTab {
	padding: 4px 6px;
	border: solid 1px var(--MI_THEME-divider);
	border-radius: 6px;
}

.reactionTabActive {
	border-color: var(--MI_THEME-accent);
}

.footerButton {
		display: flex;
		align-items: center;
		justify-content: space-between;
		position: relative;
		z-index: 1;
		margin-top: 0.4em;
		max-width: 400px;
}

@container (max-width: 500px) {
	.root {
		font-size: 0.9em;
	}
}

@container (max-width: 450px) {
	.renote {
		padding: 8px 16px 0 16px;
	}

	.note {
		padding: 16px;
	}

	.noteHeaderAvatar {
		width: 50px;
		height: 50px;
	}
}

@container (max-width: 400px) {
	.footerButton {
		&:not(:last-child) {
			margin-right: 0.2em;
		}
	}
}

@container (max-width: 350px) {
	.footerButton {
		&:not(:last-child) {
			margin-right: 0.1em;
		}
	}
}

@container (max-width: 300px) {
	.root {
		font-size: 0.825em;
	}

	.noteHeaderAvatar {
		width: 50px;
		height: 50px;
	}

	.footerButton {
		&:not(:last-child) {
			margin-right: 0.1em;
		}
	}
}

.muted {
	padding: 8px;
	text-align: center;
	opacity: 0.7;
}
</style><|MERGE_RESOLUTION|>--- conflicted
+++ resolved
@@ -847,12 +847,8 @@
 }
 
 .noteHeaderUsername {
-<<<<<<< HEAD
-	margin: 0 0 .5em 0;
-=======
 	margin-bottom: 2px;
 	margin-right: 0.5em;
->>>>>>> 4d541015
 	line-height: 1.3;
 	word-wrap: anywhere;
 }
