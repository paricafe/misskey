--- conflicted
+++ resolved
@@ -288,17 +288,12 @@
 import MkPagination from '@/components/MkPagination.vue';
 import type { Paging } from '@/components/MkPagination.vue';
 import MkReactionIcon from '@/components/MkReactionIcon.vue';
-import MkButton from '@/components/MkButton.vue';
 import { isEnabledUrlPreview } from '@/instance.js';
 import { getAppearNote } from '@/scripts/get-appear-note.js';
-<<<<<<< HEAD
-import { type Keymap } from '@/scripts/hotkey.js';
+import type { Keymap } from '@/scripts/hotkey.js';
 import { miLocalStorage } from '@/local-storage.js';
 import detectLanguage from '@/scripts/detect-language.js';
 import { spacingNote } from '@/scripts/autospacing.js';
-=======
-import type { Keymap } from '@/scripts/hotkey.js';
->>>>>>> cfb61289
 
 const props = withDefaults(defineProps<{
 	note: Misskey.entities.Note;
