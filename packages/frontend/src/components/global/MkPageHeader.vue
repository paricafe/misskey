--- conflicted
+++ resolved
@@ -43,13 +43,9 @@
 <script lang="ts" setup>
 import { onMounted, onUnmounted, ref, inject, shallowRef, computed } from 'vue';
 import tinycolor from 'tinycolor2';
-<<<<<<< HEAD
-=======
 import XTabs from './MkPageHeader.tabs.vue';
 import type { Tab } from './MkPageHeader.tabs.vue';
->>>>>>> cfb61289
 import { scrollToTop } from '@@/js/scroll.js';
-import XTabs, { Tab } from './MkPageHeader.tabs.vue';
 import { globalEvents } from '@/events.js';
 import { injectReactiveMetadata } from '@/scripts/page-metadata.js';
 import { $i, openAccountMenu as openAccountMenu_ } from '@/account.js';
@@ -64,7 +60,6 @@
 	thin?: boolean;
 	hideTitle?: boolean;
 	displayMyAvatar?: boolean;
-	hideTitle?: boolean;
 }>(), {
 	tabs: () => ([] as Tab[]),
 });
