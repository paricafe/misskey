<!--
SPDX-FileCopyrightText: syuilo and misskey-project
SPDX-License-Identifier: AGPL-3.0-only
-->

<template>
<MkPagination ref="pagingComponent" :pagination="pagination" :disableAutoLoad="disableAutoLoad">
	<template #empty>
		<div class="_fullinfo">
			<img :src="infoImageUrl" class="_ghost"/>
			<div>{{ i18n.ts.noNotes }}</div>
		</div>
	</template>

	<template #default="{ items: notes }">
		<div :class="[$style.root, { [$style.noGap]: noGap }]">
			<MkDateSeparatedList
				ref="notes"
				v-slot="{ item: note }"
				:items="notes"
				:direction="pagination.reversed ? 'up' : 'down'"
				:reversed="pagination.reversed"
				:noGap="noGap"
				:ad="true"
				:class="$style.notes"
			>
				<MkNote :key="note._featuredId_ || note._prId_ || note.id" :class="$style.note" :note="note" :withHardMute="true"/>
			</MkDateSeparatedList>
		</div>
	</template>
</MkPagination>
</template>

<script lang="ts" setup>
import { shallowRef } from 'vue';
import MkNote from '@/components/MkNote.vue';
import MkDateSeparatedList from '@/components/MkDateSeparatedList.vue';
import MkPagination, { Paging } from '@/components/MkPagination.vue';
import { i18n } from '@/i18n.js';
import { infoImageUrl } from '@/instance.js';

const props = defineProps<{
	pagination: Paging;
	noGap?: boolean;
	disableAutoLoad?: boolean;
}>();

const pagingComponent = shallowRef<InstanceType<typeof MkPagination>>();

defineExpose({
	pagingComponent,
});
</script>

<style lang="scss" module>
.root {
	&.noGap {
		> .notes {
			background: var(--MI_THEME-panel);
		}
	}

	&:not(.noGap) {
		> .notes {
			background: var(--MI_THEME-bg);

			.note {
<<<<<<< HEAD
				box-shadow: 0 4px 25px #0000000a;
				background: var(--panel);
=======
				background: var(--MI_THEME-panel);
>>>>>>> 4a356f1b
				border-radius: var(--radius);
			}
		}
	}
}
</style><|MERGE_RESOLUTION|>--- conflicted
+++ resolved
@@ -65,12 +65,8 @@
 			background: var(--MI_THEME-bg);
 
 			.note {
-<<<<<<< HEAD
 				box-shadow: 0 4px 25px #0000000a;
-				background: var(--panel);
-=======
 				background: var(--MI_THEME-panel);
->>>>>>> 4a356f1b
 				border-radius: var(--radius);
 			}
 		}
