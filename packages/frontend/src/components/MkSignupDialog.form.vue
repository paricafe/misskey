--- conflicted
+++ resolved
@@ -89,13 +89,9 @@
 import * as config from '@@/js/config.js';
 import MkButton from './MkButton.vue';
 import MkInput from './MkInput.vue';
-<<<<<<< HEAD
 import MkTextarea from './MkTextarea.vue';
-import MkCaptcha, { type Captcha } from '@/components/MkCaptcha.vue';
-=======
 import MkCaptcha from '@/components/MkCaptcha.vue';
 import type { Captcha } from '@/components/MkCaptcha.vue';
->>>>>>> cfb61289
 import * as os from '@/os.js';
 import { misskeyApi } from '@/scripts/misskey-api.js';
 import { login } from '@/account.js';
