{
	"name": "misskey",
<<<<<<< HEAD
	"version": "2024.11.0-pari.29",
=======
	"version": "2024.11.0",
>>>>>>> 872cefcf
	"codename": "nasubi",
	"repository": {
		"type": "git",
		"url": "https://github.com/misskey-dev/misskey.git"
	},
	"packageManager": "pnpm@9.6.0",
	"workspaces": [
		"packages/frontend-shared",
		"packages/frontend",
		"packages/frontend-embed",
		"packages/backend",
		"packages/sw",
		"packages/misskey-js",
		"packages/misskey-reversi",
		"packages/misskey-bubble-game"
	],
	"private": true,
	"scripts": {
		"build-pre": "node ./scripts/build-pre.js",
		"build-assets": "node ./scripts/build-assets.mjs",
		"build": "pnpm build-pre && pnpm -r build && pnpm build-assets",
		"build-storybook": "pnpm --filter frontend build-storybook",
		"build-misskey-js-with-types": "pnpm build-pre && pnpm --filter backend... --filter=!misskey-js build && pnpm --filter backend generate-api-json --no-build && ncp packages/backend/built/api.json packages/misskey-js/generator/api.json && pnpm --filter misskey-js update-autogen-code && pnpm --filter misskey-js build && pnpm --filter misskey-js api",
		"start": "pnpm check:connect && cd packages/backend && node ./built/boot/entry.js",
		"start:test": "cd packages/backend && cross-env NODE_ENV=test node ./built/boot/entry.js",
		"init": "pnpm migrate",
		"migrate": "cd packages/backend && pnpm migrate",
		"revert": "cd packages/backend && pnpm revert",
		"check:connect": "cd packages/backend && pnpm check:connect",
		"migrateandstart": "pnpm migrate && pnpm start",
		"watch": "pnpm dev",
		"dev": "node scripts/dev.mjs",
		"lint": "pnpm -r lint",
		"cy:open": "pnpm cypress open --browser --e2e --config-file=cypress.config.ts",
		"cy:run": "pnpm cypress run",
		"e2e": "pnpm start-server-and-test start:test http://localhost:61812 cy:run",
		"e2e-dev-container": "cp ./.config/cypress-devcontainer.yml ./.config/test.yml && pnpm start-server-and-test start:test http://localhost:61812 cy:run",
		"jest": "cd packages/backend && pnpm jest",
		"jest-and-coverage": "cd packages/backend && pnpm jest-and-coverage",
		"test": "pnpm -r test",
		"test-and-coverage": "pnpm -r test-and-coverage",
		"clean": "node ./scripts/clean.js",
		"clean-all": "node ./scripts/clean-all.js",
		"cleanall": "pnpm clean-all"
	},
	"resolutions": {
		"chokidar": "3.5.3",
		"lodash": "4.17.21"
	},
	"dependencies": {
		"cssnano": "6.1.2",
		"execa": "8.0.1",
		"fast-glob": "3.3.2",
		"ignore-walk": "6.0.5",
		"js-yaml": "4.1.0",
		"postcss": "8.4.49",
		"tar": "6.2.1",
		"terser": "5.36.0",
		"typescript": "5.6.3",
		"esbuild": "0.24.0",
		"glob": "11.0.0"
	},
	"devDependencies": {
		"@misskey-dev/eslint-plugin": "2.0.3",
		"@types/node": "22.9.0",
		"@typescript-eslint/eslint-plugin": "7.17.0",
		"@typescript-eslint/parser": "7.17.0",
		"cross-env": "7.0.3",
		"cypress": "13.15.2",
		"eslint": "9.14.0",
		"globals": "15.12.0",
		"ncp": "2.0.0",
		"start-server-and-test": "2.0.8"
	},
	"optionalDependencies": {
		"@tensorflow/tfjs-core": "4.4.0"
	}
}<|MERGE_RESOLUTION|>--- conflicted
+++ resolved
@@ -1,10 +1,6 @@
 {
 	"name": "misskey",
-<<<<<<< HEAD
-	"version": "2024.11.0-pari.29",
-=======
-	"version": "2024.11.0",
->>>>>>> 872cefcf
+	"version": "2024.11.0-pari.30",
 	"codename": "nasubi",
 	"repository": {
 		"type": "git",
