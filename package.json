--- conflicted
+++ resolved
@@ -1,10 +1,6 @@
 {
 	"name": "misskey",
-<<<<<<< HEAD
-	"version": "2024.11.0-pari.16",
-=======
-	"version": "2024.11.0-alpha.1",
->>>>>>> eef0c895
+	"version": "2024.11.0-pari.17",
 	"codename": "nasubi",
 	"repository": {
 		"type": "git",
