{
	"name": "misskey",
<<<<<<< HEAD
	"version": "2025.2.0-pari.5",
=======
	"version": "2025.2.1-beta.0",
>>>>>>> 20cc6d30
	"codename": "nasubi",
	"repository": {
		"type": "git",
		"url": "https://github.com/misskey-dev/misskey.git"
	},
	"packageManager": "pnpm@9.15.4",
	"workspaces": [
		"packages/frontend-shared",
		"packages/frontend",
		"packages/frontend-embed",
		"packages/backend",
		"packages/sw",
		"packages/misskey-js",
		"packages/misskey-reversi",
		"packages/misskey-bubble-game"
	],
	"private": true,
	"scripts": {
		"build-pre": "node ./scripts/build-pre.js",
		"build-assets": "node ./scripts/build-assets.mjs",
		"build": "pnpm build-pre && pnpm -r build && pnpm build-assets",
		"build-storybook": "pnpm --filter frontend build-storybook",
		"build-misskey-js-with-types": "pnpm build-pre && pnpm --filter backend... --filter=!misskey-js build && pnpm --filter backend generate-api-json --no-build && ncp packages/backend/built/api.json packages/misskey-js/generator/api.json && pnpm --filter misskey-js update-autogen-code && pnpm --filter misskey-js build && pnpm --filter misskey-js api",
		"start": "pnpm check:connect && cd packages/backend && node ./built/boot/entry.js",
		"start:test": "cd packages/backend && cross-env NODE_ENV=test node ./built/boot/entry.js",
		"init": "pnpm migrate",
		"migrate": "cd packages/backend && pnpm migrate",
		"revert": "cd packages/backend && pnpm revert",
		"check:connect": "cd packages/backend && pnpm check:connect",
		"migrateandstart": "pnpm migrate && pnpm start",
		"watch": "pnpm dev",
		"dev": "node scripts/dev.mjs",
		"lint": "pnpm -r lint",
		"cy:open": "pnpm cypress open --browser --e2e --config-file=cypress.config.ts",
		"cy:run": "pnpm cypress run",
		"e2e": "pnpm start-server-and-test start:test http://localhost:61812 cy:run",
		"e2e-dev-container": "cp ./.config/cypress-devcontainer.yml ./.config/test.yml && pnpm start-server-and-test start:test http://localhost:61812 cy:run",
		"jest": "cd packages/backend && pnpm jest",
		"jest-and-coverage": "cd packages/backend && pnpm jest-and-coverage",
		"test": "pnpm -r test",
		"test-and-coverage": "pnpm -r test-and-coverage",
		"clean": "node ./scripts/clean.js",
		"clean-all": "node ./scripts/clean-all.js",
		"cleanall": "pnpm clean-all"
	},
	"resolutions": {
		"chokidar": "3.6.0",
		"lodash": "4.17.21"
	},
	"dependencies": {
		"cssnano": "7.0.6",
		"execa": "8.0.1",
		"fast-glob": "3.3.3",
		"ignore-walk": "6.0.5",
		"js-yaml": "4.1.0",
		"postcss": "8.5.2",
		"tar": "6.2.1",
		"terser": "5.39.0",
		"typescript": "5.7.3",
		"esbuild": "0.25.0",
		"glob": "11.0.1"
	},
	"devDependencies": {
		"@misskey-dev/eslint-plugin": "2.1.0",
		"@types/node": "22.13.4",
		"@typescript-eslint/eslint-plugin": "8.24.0",
		"@typescript-eslint/parser": "8.24.0",
		"cross-env": "7.0.3",
		"cypress": "14.0.3",
		"eslint": "9.20.1",
		"globals": "15.15.0",
		"ncp": "2.0.0",
		"start-server-and-test": "2.0.10"
	},
	"optionalDependencies": {
		"@tensorflow/tfjs-core": "4.22.0"
	}
}<|MERGE_RESOLUTION|>--- conflicted
+++ resolved
@@ -1,10 +1,6 @@
 {
 	"name": "misskey",
-<<<<<<< HEAD
-	"version": "2025.2.0-pari.5",
-=======
-	"version": "2025.2.1-beta.0",
->>>>>>> 20cc6d30
+	"version": "2025.2.0-pari.6",
 	"codename": "nasubi",
 	"repository": {
 		"type": "git",
