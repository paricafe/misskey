--- conflicted
+++ resolved
@@ -1,10 +1,6 @@
 {
 	"name": "misskey",
-<<<<<<< HEAD
-	"version": "2024.8.0~pari",
-=======
-	"version": "2024.9.0",
->>>>>>> 5fc8b3bc
+	"version": "2024.9.0~pari",
 	"codename": "nasubi",
 	"repository": {
 		"type": "git",
