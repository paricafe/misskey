--- conflicted
+++ resolved
@@ -1,10 +1,6 @@
 {
 	"name": "misskey",
-<<<<<<< HEAD
-	"version": "2024.7.0~pari",
-=======
 	"version": "2024.8.0",
->>>>>>> 882c8b93
 	"codename": "nasubi",
 	"repository": {
 		"type": "git",
