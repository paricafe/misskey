--- conflicted
+++ resolved
@@ -1,10 +1,6 @@
 {
 	"name": "misskey",
-<<<<<<< HEAD
-	"version": "2025.2.1-pari.0",
-=======
-	"version": "2025.3.1-beta.0",
->>>>>>> bee4db82
+	"version": "2025.3.1-beta.0-pari.0",
 	"codename": "nasubi",
 	"repository": {
 		"type": "git",
