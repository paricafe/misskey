{
	"name": "misskey",
<<<<<<< HEAD
	"version": "2025.1.0-pari.2",
=======
	"version": "2025.2.0",
>>>>>>> cfb61289
	"codename": "nasubi",
	"repository": {
		"type": "git",
		"url": "https://github.com/misskey-dev/misskey.git"
	},
	"packageManager": "pnpm@9.6.0",
	"workspaces": [
		"packages/frontend-shared",
		"packages/frontend",
		"packages/frontend-embed",
		"packages/backend",
		"packages/sw",
		"packages/misskey-js",
		"packages/misskey-reversi",
		"packages/misskey-bubble-game"
	],
	"private": true,
	"scripts": {
		"build-pre": "node ./scripts/build-pre.js",
		"build-assets": "node ./scripts/build-assets.mjs",
		"build": "pnpm build-pre && pnpm -r build && pnpm build-assets",
		"build-storybook": "pnpm --filter frontend build-storybook",
		"build-misskey-js-with-types": "pnpm build-pre && pnpm --filter backend... --filter=!misskey-js build && pnpm --filter backend generate-api-json --no-build && ncp packages/backend/built/api.json packages/misskey-js/generator/api.json && pnpm --filter misskey-js update-autogen-code && pnpm --filter misskey-js build && pnpm --filter misskey-js api",
		"start": "pnpm check:connect && cd packages/backend && node ./built/boot/entry.js",
		"start:test": "cd packages/backend && cross-env NODE_ENV=test node ./built/boot/entry.js",
		"init": "pnpm migrate",
		"migrate": "cd packages/backend && pnpm migrate",
		"revert": "cd packages/backend && pnpm revert",
		"check:connect": "cd packages/backend && pnpm check:connect",
		"migrateandstart": "pnpm migrate && pnpm start",
		"watch": "pnpm dev",
		"dev": "node scripts/dev.mjs",
		"lint": "pnpm -r lint",
		"cy:open": "pnpm cypress open --browser --e2e --config-file=cypress.config.ts",
		"cy:run": "pnpm cypress run",
		"e2e": "pnpm start-server-and-test start:test http://localhost:61812 cy:run",
		"e2e-dev-container": "cp ./.config/cypress-devcontainer.yml ./.config/test.yml && pnpm start-server-and-test start:test http://localhost:61812 cy:run",
		"jest": "cd packages/backend && pnpm jest",
		"jest-and-coverage": "cd packages/backend && pnpm jest-and-coverage",
		"test": "pnpm -r test",
		"test-and-coverage": "pnpm -r test-and-coverage",
		"clean": "node ./scripts/clean.js",
		"clean-all": "node ./scripts/clean-all.js",
		"cleanall": "pnpm clean-all"
	},
	"resolutions": {
		"chokidar": "3.5.3",
		"lodash": "4.17.21"
	},
	"dependencies": {
		"cssnano": "6.1.2",
		"execa": "8.0.1",
		"fast-glob": "3.3.2",
		"ignore-walk": "6.0.5",
		"js-yaml": "4.1.0",
		"postcss": "8.4.49",
		"tar": "6.2.1",
		"terser": "5.36.0",
		"typescript": "5.6.3",
		"esbuild": "0.24.0",
		"glob": "11.0.0"
	},
	"devDependencies": {
		"@misskey-dev/eslint-plugin": "2.0.3",
		"@types/node": "22.9.0",
		"@typescript-eslint/eslint-plugin": "7.17.0",
		"@typescript-eslint/parser": "7.17.0",
		"cross-env": "7.0.3",
		"cypress": "13.15.2",
		"eslint": "9.14.0",
		"globals": "15.12.0",
		"ncp": "2.0.0",
		"start-server-and-test": "2.0.8"
	},
	"optionalDependencies": {
		"@tensorflow/tfjs-core": "4.4.0"
	}
}<|MERGE_RESOLUTION|>--- conflicted
+++ resolved
@@ -1,10 +1,6 @@
 {
 	"name": "misskey",
-<<<<<<< HEAD
-	"version": "2025.1.0-pari.2",
-=======
-	"version": "2025.2.0",
->>>>>>> cfb61289
+	"version": "2025.2.0-pari.0",
 	"codename": "nasubi",
 	"repository": {
 		"type": "git",
