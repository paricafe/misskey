{
	"name": "misskey",
<<<<<<< HEAD
	"version": "2024.10.2-pari-Brownies",
=======
	"version": "2024.10.2-alpha.2",
>>>>>>> a96f09ce
	"codename": "nasubi",
	"repository": {
		"type": "git",
		"url": "https://github.com/misskey-dev/misskey.git"
	},
	"packageManager": "pnpm@9.6.0",
	"workspaces": [
		"packages/frontend-shared",
		"packages/frontend",
		"packages/frontend-embed",
		"packages/backend",
		"packages/sw",
		"packages/misskey-js",
		"packages/misskey-reversi",
		"packages/misskey-bubble-game"
	],
	"private": true,
	"scripts": {
		"build-pre": "node ./scripts/build-pre.js",
		"build-assets": "node ./scripts/build-assets.mjs",
		"build": "pnpm build-pre && pnpm -r build && pnpm build-assets",
		"build-storybook": "pnpm --filter frontend build-storybook",
		"build-misskey-js-with-types": "pnpm build-pre && pnpm --filter backend... --filter=!misskey-js build && pnpm --filter backend generate-api-json --no-build && ncp packages/backend/built/api.json packages/misskey-js/generator/api.json && pnpm --filter misskey-js update-autogen-code && pnpm --filter misskey-js build && pnpm --filter misskey-js api",
		"start": "pnpm check:connect && cd packages/backend && node ./built/boot/entry.js",
		"start:test": "cd packages/backend && cross-env NODE_ENV=test node ./built/boot/entry.js",
		"init": "pnpm migrate",
		"migrate": "cd packages/backend && pnpm migrate",
		"revert": "cd packages/backend && pnpm revert",
		"check:connect": "cd packages/backend && pnpm check:connect",
		"migrateandstart": "pnpm migrate && pnpm start",
		"watch": "pnpm dev",
		"dev": "node scripts/dev.mjs",
		"lint": "pnpm -r lint",
		"cy:open": "pnpm cypress open --browser --e2e --config-file=cypress.config.ts",
		"cy:run": "pnpm cypress run",
		"e2e": "pnpm start-server-and-test start:test http://localhost:61812 cy:run",
		"e2e-dev-container": "cp ./.config/cypress-devcontainer.yml ./.config/test.yml && pnpm start-server-and-test start:test http://localhost:61812 cy:run",
		"jest": "cd packages/backend && pnpm jest",
		"jest-and-coverage": "cd packages/backend && pnpm jest-and-coverage",
		"test": "pnpm -r test",
		"test-and-coverage": "pnpm -r test-and-coverage",
		"clean": "node ./scripts/clean.js",
		"clean-all": "node ./scripts/clean-all.js",
		"cleanall": "pnpm clean-all"
	},
	"resolutions": {
		"chokidar": "3.5.3",
		"lodash": "4.17.21"
	},
	"dependencies": {
		"cssnano": "6.1.2",
		"execa": "8.0.1",
		"fast-glob": "3.3.2",
		"ignore-walk": "6.0.5",
		"js-yaml": "4.1.0",
		"postcss": "8.4.47",
		"tar": "6.2.1",
		"terser": "5.33.0",
		"typescript": "5.6.2",
		"esbuild": "0.23.1",
		"glob": "11.0.0"
	},
	"devDependencies": {
		"@misskey-dev/eslint-plugin": "2.0.3",
		"@types/node": "20.14.12",
		"@typescript-eslint/eslint-plugin": "7.17.0",
		"@typescript-eslint/parser": "7.17.0",
		"cross-env": "7.0.3",
		"cypress": "13.14.2",
		"eslint": "9.8.0",
		"globals": "15.9.0",
		"ncp": "2.0.0",
		"start-server-and-test": "2.0.8"
	},
	"optionalDependencies": {
		"@tensorflow/tfjs-core": "4.4.0"
	}
}<|MERGE_RESOLUTION|>--- conflicted
+++ resolved
@@ -1,10 +1,6 @@
 {
 	"name": "misskey",
-<<<<<<< HEAD
-	"version": "2024.10.2-pari-Brownies",
-=======
-	"version": "2024.10.2-alpha.2",
->>>>>>> a96f09ce
+	"version": "2024.10.2-pari-Cappuccino",
 	"codename": "nasubi",
 	"repository": {
 		"type": "git",
