--- conflicted
+++ resolved
@@ -1,10 +1,6 @@
 {
 	"name": "misskey",
-<<<<<<< HEAD
-	"version": "2025.1.0-pari.1",
-=======
-	"version": "2025.2.0-alpha.0",
->>>>>>> 9230ee52
+	"version": "2025.1.0-pari.2",
 	"codename": "nasubi",
 	"repository": {
 		"type": "git",
