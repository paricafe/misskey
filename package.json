{
	"name": "misskey",
<<<<<<< HEAD
	"version": "2025.2.0-pari.6",
=======
	"version": "2025.2.1",
>>>>>>> a3bba23b
	"codename": "nasubi",
	"repository": {
		"type": "git",
		"url": "https://github.com/misskey-dev/misskey.git"
	},
	"packageManager": "pnpm@9.15.4",
	"workspaces": [
		"packages/frontend-shared",
		"packages/frontend",
		"packages/frontend-embed",
		"packages/backend",
		"packages/sw",
		"packages/misskey-js",
		"packages/misskey-reversi",
		"packages/misskey-bubble-game"
	],
	"private": true,
	"scripts": {
		"build-pre": "node ./scripts/build-pre.js",
		"build-assets": "node ./scripts/build-assets.mjs",
		"build": "pnpm build-pre && pnpm -r build && pnpm build-assets",
		"build-storybook": "pnpm --filter frontend build-storybook",
		"build-misskey-js-with-types": "pnpm build-pre && pnpm --filter backend... --filter=!misskey-js build && pnpm --filter backend generate-api-json --no-build && ncp packages/backend/built/api.json packages/misskey-js/generator/api.json && pnpm --filter misskey-js update-autogen-code && pnpm --filter misskey-js build && pnpm --filter misskey-js api",
		"start": "pnpm check:connect && cd packages/backend && node ./built/boot/entry.js",
		"start:test": "cd packages/backend && cross-env NODE_ENV=test node ./built/boot/entry.js",
		"init": "pnpm migrate",
		"migrate": "cd packages/backend && pnpm migrate",
		"revert": "cd packages/backend && pnpm revert",
		"check:connect": "cd packages/backend && pnpm check:connect",
		"migrateandstart": "pnpm migrate && pnpm start",
		"watch": "pnpm dev",
		"dev": "node scripts/dev.mjs",
		"lint": "pnpm -r lint",
		"cy:open": "pnpm cypress open --browser --e2e --config-file=cypress.config.ts",
		"cy:run": "pnpm cypress run",
		"e2e": "pnpm start-server-and-test start:test http://localhost:61812 cy:run",
		"e2e-dev-container": "cp ./.config/cypress-devcontainer.yml ./.config/test.yml && pnpm start-server-and-test start:test http://localhost:61812 cy:run",
		"jest": "cd packages/backend && pnpm jest",
		"jest-and-coverage": "cd packages/backend && pnpm jest-and-coverage",
		"test": "pnpm -r test",
		"test-and-coverage": "pnpm -r test-and-coverage",
		"clean": "node ./scripts/clean.js",
		"clean-all": "node ./scripts/clean-all.js",
		"cleanall": "pnpm clean-all"
	},
	"resolutions": {
		"chokidar": "3.6.0",
		"lodash": "4.17.21"
	},
	"dependencies": {
		"cssnano": "7.0.6",
		"execa": "8.0.1",
		"fast-glob": "3.3.3",
		"ignore-walk": "6.0.5",
		"js-yaml": "4.1.0",
		"postcss": "8.5.2",
		"tar": "6.2.1",
		"terser": "5.39.0",
		"typescript": "5.7.3",
		"esbuild": "0.25.0",
		"glob": "11.0.1"
	},
	"devDependencies": {
		"@misskey-dev/eslint-plugin": "2.1.0",
		"@types/node": "22.13.4",
		"@typescript-eslint/eslint-plugin": "8.24.0",
		"@typescript-eslint/parser": "8.24.0",
		"cross-env": "7.0.3",
		"cypress": "14.0.3",
		"eslint": "9.20.1",
		"globals": "15.15.0",
		"ncp": "2.0.0",
		"start-server-and-test": "2.0.10"
	},
	"optionalDependencies": {
		"@tensorflow/tfjs-core": "4.22.0"
	}
}<|MERGE_RESOLUTION|>--- conflicted
+++ resolved
@@ -1,10 +1,6 @@
 {
 	"name": "misskey",
-<<<<<<< HEAD
-	"version": "2025.2.0-pari.6",
-=======
-	"version": "2025.2.1",
->>>>>>> a3bba23b
+	"version": "2025.2.1-pari.0",
 	"codename": "nasubi",
 	"repository": {
 		"type": "git",
