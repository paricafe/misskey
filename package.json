{
	"name": "misskey",
<<<<<<< HEAD
	"version": "2024.11.0-pari.27",
=======
	"version": "2024.11.0-beta.4",
>>>>>>> 752606fe
	"codename": "nasubi",
	"repository": {
		"type": "git",
		"url": "https://github.com/misskey-dev/misskey.git"
	},
	"packageManager": "pnpm@9.6.0",
	"workspaces": [
		"packages/frontend-shared",
		"packages/frontend",
		"packages/frontend-embed",
		"packages/backend",
		"packages/sw",
		"packages/misskey-js",
		"packages/misskey-reversi",
		"packages/misskey-bubble-game"
	],
	"private": true,
	"scripts": {
		"build-pre": "node ./scripts/build-pre.js",
		"build-assets": "node ./scripts/build-assets.mjs",
		"build": "pnpm build-pre && pnpm -r build && pnpm build-assets",
		"build-storybook": "pnpm --filter frontend build-storybook",
		"build-misskey-js-with-types": "pnpm build-pre && pnpm --filter backend... --filter=!misskey-js build && pnpm --filter backend generate-api-json --no-build && ncp packages/backend/built/api.json packages/misskey-js/generator/api.json && pnpm --filter misskey-js update-autogen-code && pnpm --filter misskey-js build && pnpm --filter misskey-js api",
		"start": "pnpm check:connect && cd packages/backend && node ./built/boot/entry.js",
		"start:test": "cd packages/backend && cross-env NODE_ENV=test node ./built/boot/entry.js",
		"init": "pnpm migrate",
		"migrate": "cd packages/backend && pnpm migrate",
		"revert": "cd packages/backend && pnpm revert",
		"check:connect": "cd packages/backend && pnpm check:connect",
		"migrateandstart": "pnpm migrate && pnpm start",
		"watch": "pnpm dev",
		"dev": "node scripts/dev.mjs",
		"lint": "pnpm -r lint",
		"cy:open": "pnpm cypress open --browser --e2e --config-file=cypress.config.ts",
		"cy:run": "pnpm cypress run",
		"e2e": "pnpm start-server-and-test start:test http://localhost:61812 cy:run",
		"e2e-dev-container": "cp ./.config/cypress-devcontainer.yml ./.config/test.yml && pnpm start-server-and-test start:test http://localhost:61812 cy:run",
		"jest": "cd packages/backend && pnpm jest",
		"jest-and-coverage": "cd packages/backend && pnpm jest-and-coverage",
		"test": "pnpm -r test",
		"test-and-coverage": "pnpm -r test-and-coverage",
		"clean": "node ./scripts/clean.js",
		"clean-all": "node ./scripts/clean-all.js",
		"cleanall": "pnpm clean-all"
	},
	"resolutions": {
		"chokidar": "3.5.3",
		"lodash": "4.17.21"
	},
	"dependencies": {
		"cssnano": "6.1.2",
		"execa": "8.0.1",
		"fast-glob": "3.3.2",
		"ignore-walk": "6.0.5",
		"js-yaml": "4.1.0",
		"postcss": "8.4.49",
		"tar": "6.2.1",
		"terser": "5.36.0",
		"typescript": "5.6.3",
		"esbuild": "0.24.0",
		"glob": "11.0.0"
	},
	"devDependencies": {
		"@misskey-dev/eslint-plugin": "2.0.3",
		"@types/node": "22.9.0",
		"@typescript-eslint/eslint-plugin": "7.17.0",
		"@typescript-eslint/parser": "7.17.0",
		"cross-env": "7.0.3",
		"cypress": "13.15.2",
		"eslint": "9.14.0",
		"globals": "15.12.0",
		"ncp": "2.0.0",
		"start-server-and-test": "2.0.8"
	},
	"optionalDependencies": {
		"@tensorflow/tfjs-core": "4.4.0"
	}
}<|MERGE_RESOLUTION|>--- conflicted
+++ resolved
@@ -1,10 +1,6 @@
 {
 	"name": "misskey",
-<<<<<<< HEAD
-	"version": "2024.11.0-pari.27",
-=======
-	"version": "2024.11.0-beta.4",
->>>>>>> 752606fe
+	"version": "2024.11.0-pari.28",
 	"codename": "nasubi",
 	"repository": {
 		"type": "git",
