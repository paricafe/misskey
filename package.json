{
	"name": "misskey",
<<<<<<< HEAD
	"version": "2024.3.1~pari-0c3d33f",
=======
	"version": "2024.5.0",
>>>>>>> fce66b85
	"codename": "nasubi",
	"repository": {
		"type": "git",
		"url": "https://github.com/misskey-dev/misskey.git"
	},
	"packageManager": "pnpm@9.0.6",
	"workspaces": [
		"packages/frontend",
		"packages/backend",
		"packages/sw",
		"packages/misskey-js",
		"packages/misskey-reversi",
		"packages/misskey-bubble-game"
	],
	"private": true,
	"scripts": {
		"build-pre": "node ./scripts/build-pre.js",
		"build-assets": "node ./scripts/build-assets.mjs",
		"build": "pnpm build-pre && pnpm -r build && pnpm build-assets",
		"build-storybook": "pnpm --filter frontend build-storybook",
		"build-misskey-js-with-types": "pnpm build-pre && pnpm --filter backend... --filter=!misskey-js build && pnpm --filter backend generate-api-json && ncp packages/backend/built/api.json packages/misskey-js/generator/api.json && pnpm --filter misskey-js update-autogen-code && pnpm --filter misskey-js build && pnpm --filter misskey-js api",
		"start": "pnpm check:connect && cd packages/backend && node ./built/boot/entry.js",
		"start:test": "cd packages/backend && cross-env NODE_ENV=test node ./built/boot/entry.js",
		"init": "pnpm migrate",
		"migrate": "cd packages/backend && pnpm migrate",
		"revert": "cd packages/backend && pnpm revert",
		"check:connect": "cd packages/backend && pnpm check:connect",
		"migrateandstart": "pnpm migrate && pnpm start",
		"watch": "pnpm dev",
		"dev": "node scripts/dev.mjs",
		"lint": "pnpm -r lint",
		"cy:open": "pnpm cypress open --browser --e2e --config-file=cypress.config.ts",
		"cy:run": "pnpm cypress run",
		"e2e": "pnpm start-server-and-test start:test http://localhost:61812 cy:run",
		"jest": "cd packages/backend && pnpm jest",
		"jest-and-coverage": "cd packages/backend && pnpm jest-and-coverage",
		"test": "pnpm -r test",
		"test-and-coverage": "pnpm -r test-and-coverage",
		"clean": "node ./scripts/clean.js",
		"clean-all": "node ./scripts/clean-all.js",
		"cleanall": "pnpm clean-all"
	},
	"resolutions": {
		"chokidar": "3.5.3",
		"lodash": "4.17.21"
	},
	"dependencies": {
		"cssnano": "6.1.2",
		"execa": "8.0.1",
		"fast-glob": "3.3.2",
		"ignore-walk": "6.0.4",
		"js-yaml": "4.1.0",
		"postcss": "8.4.38",
		"tar": "6.2.1",
		"terser": "5.30.3",
		"typescript": "5.4.5",
		"esbuild": "0.20.2",
		"glob": "10.3.12"
	},
	"devDependencies": {
		"@types/node": "20.12.7",
		"@typescript-eslint/eslint-plugin": "7.7.1",
		"@typescript-eslint/parser": "7.7.1",
		"cross-env": "7.0.3",
		"cypress": "13.7.3",
		"eslint": "8.57.0",
		"ncp": "2.0.0",
		"start-server-and-test": "2.0.3"
	},
	"optionalDependencies": {
		"@tensorflow/tfjs-core": "4.4.0"
	}
}<|MERGE_RESOLUTION|>--- conflicted
+++ resolved
@@ -1,10 +1,6 @@
 {
 	"name": "misskey",
-<<<<<<< HEAD
-	"version": "2024.3.1~pari-0c3d33f",
-=======
-	"version": "2024.5.0",
->>>>>>> fce66b85
+	"version": "2024.5.0~pari",
 	"codename": "nasubi",
 	"repository": {
 		"type": "git",
