#━━━━━━━━━━━━━━━━━━━━━━━━━━━━━━━━━━━━━━━━━━━━━━━━━━━━━━━━━━━━━━━
# Misskey configuration
#━━━━━━━━━━━━━━━━━━━━━━━━━━━━━━━━━━━━━━━━━━━━━━━━━━━━━━━━━━━━━━━

#   ┌─────┐
#───┘ URL └─────────────────────────────────────────────────────

# Final accessible URL seen by a user.
# You can set url from an environment variable instead.
url: https://example.tld/

# ONCE YOU HAVE STARTED THE INSTANCE, DO NOT CHANGE THE
# URL SETTINGS AFTER THAT!

#   ┌───────────────────────┐
#───┘ Port and TLS settings └───────────────────────────────────

#
# Misskey requires a reverse proxy to support HTTPS connections.
#
#                 +----- https://example.tld/ ------------+
#   +------+      |+-------------+      +----------------+|
#   | User | ---> || Proxy (443) | ---> | Misskey (3000) ||
#   +------+      |+-------------+      +----------------+|
#                 +---------------------------------------+
#
#   You need to set up a reverse proxy. (e.g. nginx)
#   An encrypted connection with HTTPS is highly recommended
#   because tokens may be transferred in GET requests.

# The port that your Misskey server should listen on.
port: 3000

#   ┌──────────────────────────┐
#───┘ PostgreSQL configuration └────────────────────────────────

db:
  host: db
  port: 5432

  # Database name
  # You can set db from an environment variable instead.
  db: misskey

  # Auth
  # You can set user and pass from environment variables instead.
  user: example-misskey-user
  pass: example-misskey-pass

  # Whether disable Caching queries
  #disableCache: true

  # Extra Connection options
  #extra:
  #  ssl: true

dbReplications: false

# You can configure any number of replicas here
#dbSlaves:
#  -
#    host:
#    port:
#    db:
#    user:
#    pass:
#  -
#    host:
#    port:
#    db:
#    user:
#    pass:

#   ┌─────────────────────┐
#───┘ Redis configuration └─────────────────────────────────────

redis:
  host: redis
  port: 6379
  #family: 0  # 0=Both, 4=IPv4, 6=IPv6
  #pass: example-pass
  #prefix: example-prefix
  #db: 1

#redisForPubsub:
#  host: redis
#  port: 6379
#  #family: 0  # 0=Both, 4=IPv4, 6=IPv6
#  #pass: example-pass
#  #prefix: example-prefix
#  #db: 1

#redisForJobQueue:
#  host: redis
#  port: 6379
#  #family: 0  # 0=Both, 4=IPv4, 6=IPv6
#  #pass: example-pass
#  #prefix: example-prefix
#  #db: 1

#redisForTimelines:
#  host: redis
#  port: 6379
#  #family: 0  # 0=Both, 4=IPv4, 6=IPv6
#  #pass: example-pass
#  #prefix: example-prefix
#  #db: 1

#redisForReactions:
#  host: redis
#  port: 6379
#  #family: 0  # 0=Both, 4=IPv4, 6=IPv6
#  #pass: example-pass
#  #prefix: example-prefix
#  #db: 1

#   ┌───────────────────────────────┐
#───┘ Fulltext search configuration └─────────────────────────────

# These are the setting items for the full-text search provider.
fulltextSearch:
  # You can select the ID generation method.
  # - sqlLike (default)
  #   Use SQL-like search.
  #   This is a standard feature of PostgreSQL, so no special extensions are required.
  # - sqlPgroonga
  #   Use pgroonga.
  #   You need to install pgroonga and configure it as a PostgreSQL extension.
  #   In addition to the above, you need to create a pgroonga index on the text column of the note table.
  #   see: https://pgroonga.github.io/tutorial/
  # - meilisearch
  #   Use Meilisearch.
  #   You need to install Meilisearch and configure.
  provider: sqlLike

# For Meilisearch settings.
# If you select "meilisearch" for "fulltextSearch.provider", it must be set.
# You can set scope to local (default value) or global
# (include notes from remote).

#meilisearch:
#  host: meilisearch
#  port: 7700
#  apiKey: ''
#  ssl: true
#  index: ''
#  scope: local

#   ┌───────────────┐
#───┘ ID generation └───────────────────────────────────────────

# You can select the ID generation method.
# You don't usually need to change this setting, but you can
# change it according to your preferences.

# Available methods:
# aid ... Short, Millisecond accuracy
# aidx ... Millisecond accuracy
# meid ... Similar to ObjectID, Millisecond accuracy
# ulid ... Millisecond accuracy
# objectid ... This is left for backward compatibility

# ONCE YOU HAVE STARTED THE INSTANCE, DO NOT CHANGE THE
# ID SETTINGS AFTER THAT!

id: 'aidx'

#   ┌────────────────┐
#───┘ Error tracking └──────────────────────────────────────────

# Sentry is available for error tracking.
# See the Sentry documentation for more details on options.

#sentryForBackend:
#  enableNodeProfiling: true
#  options:
#    dsn: 'https://examplePublicKey@o0.ingest.sentry.io/0'

#sentryForFrontend:
#  options:
#    dsn: 'https://examplePublicKey@o0.ingest.sentry.io/0'

#   ┌─────────────────────┐
#───┘ Other configuration └─────────────────────────────────────

# Whether disable HSTS
#disableHsts: true

# Whether to enable HSTS preload
# Read these before enabling:
#   - https://developer.mozilla.org/en-US/docs/Web/HTTP/Headers/Strict-Transport-Security#preloading_strict_transport_security
#   - https://hstspreload.org/
#hstsPreload: false

# Number of worker processes
#clusterLimit: 1

# Job concurrency per worker
# deliverJobConcurrency: 128
# inboxJobConcurrency: 16

# Job rate limiter
# deliverJobPerSec: 128
# inboxJobPerSec: 32

# Job attempts
# deliverJobMaxAttempts: 12
# inboxJobMaxAttempts: 8

# IP address family used for outgoing request (ipv4, ipv6 or dual)
#outgoingAddressFamily: ipv4

# Proxy for HTTP/HTTPS
#proxy: http://127.0.0.1:3128

proxyBypassHosts:
  - api.deepl.com
  - api-free.deepl.com
  - www.recaptcha.net
  - hcaptcha.com
  - challenges.cloudflare.com

# Proxy for SMTP/SMTPS
#proxySmtp: http://127.0.0.1:3128   # use HTTP/1.1 CONNECT
#proxySmtp: socks4://127.0.0.1:1080 # use SOCKS4
#proxySmtp: socks5://127.0.0.1:1080 # use SOCKS5

# Media Proxy
#mediaProxy: https://example.com/proxy

# Proxy remote files (default: true)
proxyRemoteFiles: true

# Sign to ActivityPub GET request (default: true)
signToActivityPubGet: true

# For security reasons, uploading attachments from the intranet is prohibited,
# but exceptions can be made from the following settings. Default value is "undefined".
# Read changelog to learn more (Improvements of 12.90.0 (2021/09/04)).
#allowedPrivateNetworks: [
#  '127.0.0.1/32'
#]

# Upload or download file size limits (bytes)
#maxFileSize: 262144000

<<<<<<< HEAD

# timeout and maximum size for imports (e.g. note imports)
#import:
#  downloadTimeout: 30
#  maxFileSize: 262144000
=======
# Log settings
# logging:
#   sql:
#     # Outputs query parameters during SQL execution to the log.
#     # default: false
#     enableQueryParamLogging: false
#     # Disable query truncation. If set to true, the full text of the query will be output to the log.
#     # default: false
#     disableQueryTruncation: false
>>>>>>> 31ccefa0
<|MERGE_RESOLUTION|>--- conflicted
+++ resolved
@@ -244,13 +244,12 @@
 # Upload or download file size limits (bytes)
 #maxFileSize: 262144000
 
-<<<<<<< HEAD
 
 # timeout and maximum size for imports (e.g. note imports)
 #import:
 #  downloadTimeout: 30
 #  maxFileSize: 262144000
-=======
+
 # Log settings
 # logging:
 #   sql:
@@ -259,5 +258,4 @@
 #     enableQueryParamLogging: false
 #     # Disable query truncation. If set to true, the full text of the query will be output to the log.
 #     # default: false
-#     disableQueryTruncation: false
->>>>>>> 31ccefa0
+#     disableQueryTruncation: false